from django.urls import path

from competition.views import (ArchiveView, LatestSeriesProblemsView,
                               load_semester_data,
                               SemesterInvitationsLatexView,
                               SemesterPublicationView,
                               SemesterRegistrationView,
                               SemesterResultsLatexView, SemesterResultsView,
                               SeriesProblemsView, SeriesResultsLatexView,
                               SeriesResultsView)

app_name = 'competition'

urlpatterns = [
    # Úlohy
    path('series/<int:pk>/problems', SeriesProblemsView.as_view(),
         name='series-problems-detail'),
    path('series/latest-problems', LatestSeriesProblemsView.as_view(),
         name='latest-series-problems'),

    # Výsledky
    path('series/<int:pk>/results', SeriesResultsView.as_view(),
         name='series-results'),
    path('series/<int:pk>/results/latex', SeriesResultsLatexView.as_view(),
         name='series-results-latex'),
    path('semester/<int:pk>/results', SemesterResultsView.as_view(),
         name='semester-results'),
    path('semester/<int:pk>/results/latex', SemesterResultsLatexView.as_view(),
         name='semester-results-latex'),

    # Registrácia do semestra
    path('semester/<int:pk>/register/<path:cont>', SemesterRegistrationView.as_view(),
         name='semester-registration'),

    # Pozvánky
<<<<<<< HEAD
    path('semester/<int:pk>/invitations/<int:num_participants>/<int:num_substitutes>', SemesterInvitationsLatexView.as_view(),
=======
    path('semester/<int:pk>/invitations/<int:num_participants>/<int:num_substitutes>',
         SemesterInvitationsLatexView.as_view(),
>>>>>>> 02302a3a
         name='semester-invitations-latex'),
    # Publikácie
    path('semester/<int:pk>/publications',
         SemesterPublicationView.as_view(), name='semester-publications'),

    # Vedúcovské funkcie
    path('load/semester', load_semester_data, name='load-semester-data'),

    # Archív
    path('archive/', ArchiveView.as_view(),
         name='archive-view'),
]<|MERGE_RESOLUTION|>--- conflicted
+++ resolved
@@ -33,12 +33,8 @@
          name='semester-registration'),
 
     # Pozvánky
-<<<<<<< HEAD
-    path('semester/<int:pk>/invitations/<int:num_participants>/<int:num_substitutes>', SemesterInvitationsLatexView.as_view(),
-=======
     path('semester/<int:pk>/invitations/<int:num_participants>/<int:num_substitutes>',
          SemesterInvitationsLatexView.as_view(),
->>>>>>> 02302a3a
          name='semester-invitations-latex'),
     # Publikácie
     path('semester/<int:pk>/publications',
