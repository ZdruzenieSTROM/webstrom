<<<<<<< HEAD
{% load crispy_forms_tags %}

<form method="post" enctype="multipart/form-data">
    {% csrf_token %}
    {% for problem, form_field in problems %}
    <h3>{{ problem.order }}. úloha</h3>
    <p>
        {{ problem.text|safe }}
    </p>
    {% if registration %}
        {{ form_field }}
    {% endif %}
    {% endfor %}
    {% if registration %}
        <input type="submit" class="btn btn-primary" value="Odovzdať">
    {% endif %}
</form>
=======
{% for problem in series.problem_set.all %}
<h3>{{ problem.order }}. úloha</h3>
<div class="latex-element">
    {{ problem.text|safe }}
</div>
{% endfor %}
>>>>>>> 868a16b8
<|MERGE_RESOLUTION|>--- conflicted
+++ resolved
@@ -1,13 +1,12 @@
-<<<<<<< HEAD
 {% load crispy_forms_tags %}
 
 <form method="post" enctype="multipart/form-data">
     {% csrf_token %}
     {% for problem, form_field in problems %}
     <h3>{{ problem.order }}. úloha</h3>
-    <p>
+    <div class="latex-element">
         {{ problem.text|safe }}
-    </p>
+    </div>
     {% if registration %}
         {{ form_field }}
     {% endif %}
@@ -15,12 +14,4 @@
     {% if registration %}
         <input type="submit" class="btn btn-primary" value="Odovzdať">
     {% endif %}
-</form>
-=======
-{% for problem in series.problem_set.all %}
-<h3>{{ problem.order }}. úloha</h3>
-<div class="latex-element">
-    {{ problem.text|safe }}
-</div>
-{% endfor %}
->>>>>>> 868a16b8
+</form>