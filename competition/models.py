--- conflicted
+++ resolved
@@ -352,11 +352,8 @@
         return series_results
 
     def results_with_ranking(self):
-<<<<<<< HEAD
         if self.frozen_results is not None:
             return self.frozen_results
-=======
->>>>>>> a8991d4d
         current_results = None
         curent_number_of_problems = 0
         for series in self.series_set.all():
