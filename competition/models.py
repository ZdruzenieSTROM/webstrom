import datetime
import os
from io import BytesIO
from operator import itemgetter

import pdf2image
from django.conf import settings
from django.contrib.sites.models import Site
from django.core.files.base import ContentFile
from django.core.validators import ValidationError
from django.db import models
<<<<<<< HEAD
from django.db.models import Q
=======
from django.db.models.constraints import UniqueConstraint
>>>>>>> 3716f177
from django.db.models.signals import post_save
from django.dispatch import receiver
from django.shortcuts import get_object_or_404
from django.utils.functional import cached_property
from django.utils.timezone import now

from base.managers import UnspecifiedValueManager
from base.models import RestrictedFileField
from base.utils import mime_type
from base.validators import phone_number_validator, school_year_validator
from competition import utils


class County(models.Model):
    class Meta:
        verbose_name = 'kraj'
        verbose_name_plural = 'kraje'

    code = models.AutoField(verbose_name='kód', primary_key=True)
    name = models.CharField(verbose_name='názov', max_length=30)

    objects = UnspecifiedValueManager(unspecified_value_pk=0)

    def __str__(self):
        return self.name


class District(models.Model):
    class Meta:
        verbose_name = 'okres'
        verbose_name_plural = 'okresy'

    code = models.AutoField(verbose_name='kód', primary_key=True)
    name = models.CharField(verbose_name='názov', max_length=30)
    abbreviation = models.CharField(verbose_name='skratka', max_length=2)

    county = models.ForeignKey(
        County, verbose_name='kraj',
        on_delete=models.SET(County.objects.get_unspecified_value))

    objects = UnspecifiedValueManager(unspecified_value_pk=0)

    def __str__(self):
        return self.name


class School(models.Model):
    class Meta:
        verbose_name = 'škola'
        verbose_name_plural = 'školy'

    code = models.AutoField(verbose_name='kód', primary_key=True)
    name = models.CharField(verbose_name='názov', max_length=100)
    abbreviation = models.CharField(verbose_name='skratka', max_length=10)

    street = models.CharField(verbose_name='ulica', max_length=100)
    city = models.CharField(verbose_name='obec', max_length=100)
    zip_code = models.CharField(verbose_name='PSČ', max_length=6)
    email = models.CharField(verbose_name='email', max_length=50, blank=True)

    district = models.ForeignKey(
        District, verbose_name='okres',
        on_delete=models.SET(District.objects.get_unspecified_value))

    objects = UnspecifiedValueManager(unspecified_value_pk=0)

    @property
    def printable_zip_code(self):
        return self.zip_code[:3]+' '+self.zip_code[3:]

    def __str__(self):
        if self.street and self.city:
            return f'{ self.name }, { self.street }, { self.city }'
        return self.name

    @property
    def stitok(self):
        return f'\\stitok{{{ self.name }}}{{{ self.city }}}' \
               f'{{{ self.printable_zip_code }}}{{{ self.street }}}'


class Profile(models.Model):
    class Meta:
        verbose_name = 'profil'
        verbose_name_plural = 'profily'

    user = models.OneToOneField(
        settings.AUTH_USER_MODEL, on_delete=models.CASCADE)

    nickname = models.CharField(
        verbose_name='prezývka', max_length=32, blank=True, )

    school = models.ForeignKey(
        School, on_delete=models.SET(School.objects.get_unspecified_value),
        verbose_name='škola')

    year_of_graduation = models.PositiveSmallIntegerField(
        verbose_name='rok maturity')

    phone = models.CharField(
        verbose_name='telefónne číslo', max_length=32, blank=True,
        validators=[phone_number_validator],
        help_text='Telefonné číslo v medzinárodnom formáte (napr. +421 123 456 789).')

    parent_phone = models.CharField(
        verbose_name='telefónne číslo na rodiča', max_length=32, blank=True,
        validators=[phone_number_validator],
        help_text='Telefonné číslo v medzinárodnom formáte (napr. +421 123 456 789).')

    gdpr = models.BooleanField(
        verbose_name='súhlas so spracovaním osobných údajov', default=False)

    def __str__(self):
        return str(self.user)


class Competition(models.Model):
    class Meta:
        verbose_name = 'súťaž'
        verbose_name_plural = 'súťaže'

    COMPETITION_TYPE_CHOICES = [
        (0, 'Seminár'),
        (1, 'Jednodňová súťaž'),
        (2, 'Iné'),
    ]

    name = models.CharField(verbose_name='názov', max_length=50)
    start_year = models.PositiveSmallIntegerField(
        verbose_name='rok prvého ročníka súťaže', blank=True)

    sites = models.ManyToManyField(Site)

    competition_type = models.PositiveSmallIntegerField(
        verbose_name='typ súťaže', choices=COMPETITION_TYPE_CHOICES)

    min_years_until_graduation = models.PositiveSmallIntegerField(
        verbose_name='Minimálny počet rokov do maturity', null=True,
        help_text='Horná hranica na účasť v súťaži. '
        'Zadáva sa v počte rokov do maturity. '
        'Ak najstraší, kto môže riešiť súťaž je deviatak, zadá sa 4.')

    def can_user_participate(self, user):
        if self.min_years_until_graduation:
            return user.profile.year_of_graduation-utils.get_school_year_start_by_date() \
                >= self.min_years_until_graduation
        return True

    def __str__(self):
        return self.name

    @cached_property
    def semester_set(self):
        return Semester.objects.filter(competition=self.pk)

    @classmethod
    def get_seminar_by_site(cls, site):
        return get_object_or_404(cls, sites=site, competition_type=0)

    @classmethod
    def get_seminar_by_current_site(cls):
        return cls.get_seminar_by_site(Site.objects.get_current())


class LateTag(models.Model):
    class Meta:
        verbose_name = 'omeškanie'
        verbose_name_plural = 'omeškanie'

    name = models.CharField(
        verbose_name='označenie štítku pre riešiteľa', max_length=50)
    upper_bound = models.DurationField(
        verbose_name='maximálna dĺžka omeškania')
    comment = models.TextField(verbose_name='komentár pre opravovateľa')

    def __str__(self):
        return self.name


class Event(models.Model):
    # pylint: disable=no-member
    class Meta:
        verbose_name = 'ročník súťaže'
        verbose_name_plural = 'ročníky súťaží'
        ordering = ['-school_year', ]

    competition = models.ForeignKey(
        Competition, null=True, on_delete=models.CASCADE)

    year = models.PositiveSmallIntegerField(verbose_name='ročník', blank=True)
    school_year = models.CharField(
        verbose_name='školský rok', max_length=10, blank=True,
        validators=[school_year_validator])

    start = models.DateTimeField(verbose_name='dátum začiatku súťaže')
    end = models.DateTimeField(verbose_name='dátum konca súťaže')

    def is_user_registered(self, user):
        return EventRegistration.objects.filter(event=self.pk, user=user).exists()

    @property
    def registered_profiles(self):
        return Profile.objects.filter(eventregistration_set__event=self.pk)

    def __str__(self):
        if self.semester:
            return str(self.semester)
        else:
            return f'{self.competition.name}, {self.year}. ročník'


class Semester(Event):
    class Meta:
        verbose_name = 'semester'
        verbose_name_plural = 'semestre'
        ordering = ['-year', '-season_code', ]

    SEASON_CHOICES = [
        (0, 'Zimný'),
        (1, 'Letný'),
    ]

    season_code = models.PositiveSmallIntegerField(choices=SEASON_CHOICES)
    late_tags = models.ManyToManyField(
        LateTag, verbose_name='Stavy omeškania', blank=True)

    @cached_property
    def season(self):
        return self.get_season_code_display()

    @cached_property
    def season_short(self):
        return self.get_season_code_display()[:3].lower()

    @cached_property
    def is_active(self):
        return self.series_set.filter(complete=False).exists()

    @property
    def is_at_least_one_series_open(self):
        return self.series_set.filter(can_submit=True).exists()

    def __str__(self):
        return f'{self.competition.name}, {self.year}. ročník - {self.season} semester'

    def _merge_profile(self, old, new, problems_in_old, problems_in_new):
        if not old:
            new['solutions'] = [None]*problems_in_old+new['solutions']
            new['points'] = ['-']*problems_in_old+new['points']
            new['subtotal'].append(0)
            return new
        elif not new:
            old['solutions'] += [None]*problems_in_new
            old['points'] += ['-']*problems_in_new
            old['subtotal'].append(0)
            return old

        else:
            # mergnutie dvoch zip
            solutions0 = []
            solutions1 = []
            for a in old['solutions']:
                solutions0.append(a[0])
                solutions1.append(a[1])
            for a in new['solutions']:
                solutions0.append(a[0])
                solutions1.append(a[1])
            old['solutions'] = zip(solutions0, solutions1)

            old['points'] += new['points']
            old['subtotal'].append(new['total'])
            old['total'] = sum(old['subtotal'])
            return old

    def _merge_results(
            self,
            current_results,
            series_results,
            problems_in_current,
            problems_in_series):
        # Zmerguje riadky výsledkov. Predpokladá že obe results su usporiadané podľa usera
        if current_results:
            merged_results = []
            i, j = 0, 0
            while i < len(current_results) and j < len(series_results):
                if current_results[i]['profile'] == series_results[j]['profile']:
                    merged_results.append(self._merge_profile(
                        current_results[i], series_results[j],
                        problems_in_current, problems_in_series))
                    i += 1
                    j += 1
                elif current_results[i]['profile'] > series_results[j]['profile']:
                    merged_results.append(self._merge_profile(
                        None, series_results[j], problems_in_current, problems_in_series))
                    j += 1
                else:
                    merged_results.append(self._merge_profile(
                        current_results[i], None, problems_in_current, problems_in_series))
                    i += 1
            while i < len(current_results):
                merged_results.append(self._merge_profile(
                    current_results[i], None, problems_in_current, problems_in_series))
                i += 1
            while j < len(series_results):
                merged_results.append(self._merge_profile(
                    None, series_results[j], problems_in_current, problems_in_series))
                j += 1
            return merged_results

        return series_results

    def results_with_ranking(self, show_only_last_series_points=False):
        current_results = None
        curent_number_of_problems = 0
        for series in self.series_set.all():
            series_result = series.results()
            count = series.num_problems
            current_results = self._merge_results(
                current_results, series_result, curent_number_of_problems, count)
            curent_number_of_problems += count
        current_results.sort(key=itemgetter('total'), reverse=True)
        current_results = utils.rank_results(current_results)
        return current_results

    def get_schools(self, offline_users_only=False):
        if offline_users_only:
<<<<<<< HEAD
            return School.objects.filter(eventregistration__event=self.pk).filter(eventregistration__solution__is_online=False).distinct().order_by('city', 'street').all()
        else:
            return School.objects.filter(eventregistration__event=self.pk).distinct().order_by('city', 'street').all()
=======
            return School.objects.filter(eventregistration__event=self.pk)\
                .filter(eventregistration__solution__is_online=False)\
                .distinct()\
                .order_by('city', 'street')
        else:
            return School.objects.filter(eventregistration__event=self.pk)\
                .distinct()\
                .order_by('city', 'street')
>>>>>>> 3716f177


class Series(models.Model):
    class Meta:
        verbose_name = 'séria'
        verbose_name_plural = 'série'
        ordering = ['semester', '-order', ]

    semester = models.ForeignKey(
        Semester, verbose_name='semester', on_delete=models.CASCADE)
    order = models.PositiveSmallIntegerField(verbose_name='poradie série')

    deadline = models.DateTimeField(verbose_name='termín série')
    complete = models.BooleanField(verbose_name='séria uzavretá')

    sum_method = models.CharField(
        verbose_name='Súčtová metóda', max_length=50, blank=True,
        choices=utils.SERIES_SUM_METHODS)

    def __str__(self):
        return f'{self.semester} - {self.order}. séria'

    @property
    def is_past_deadline(self):
        return now() > self.deadline

    @property
    def time_to_deadline(self):
        remaining_time = self.deadline - now()

        if remaining_time.total_seconds() < 0:
            return datetime.timedelta(0)
        else:
            return remaining_time

    @property
    def can_submit(self):
        max_late_tag_value = self.semester.late_tags.aggregate(
            models.Max('upper_bound'))['upper_bound__max']
        if not max_late_tag_value:
            max_late_tag_value = datetime.timedelta(0)
        return now() < self.deadline + max_late_tag_value

    def get_actual_late_flag(self):
        if not self.is_past_deadline:
            return None
        if not self.can_submit:
            return None
<<<<<<< HEAD
        return self.semester.late_tags.filter(upper_bound__gte=now()-self.deadline).order_by('upper_bound').all()[0]
=======
        return self.semester.late_tags.filter(upper_bound__gte=now()-self.deadline)\
            .order_by('upper_bound')\
            .first()
>>>>>>> 3716f177

    @property
    def num_problems(self):
        return self.problem_set.count()

    # Generuje jeden riadok poradia ako slovník atribútov
    def _create_profile_dict(self, sum_func, semester_registration, profile_solutions):
        # list primary keys uloh v aktualnom semestri
        problems_pk_list = []
        for problem in self.problem_set.all():
            problems_pk_list.append(problem.pk)

        return {
            # Poradie - horná hranica, v prípade deleného miesto(napr. 1.-3.) ide o nižšie miesto(1)
            'rank_start': 0,
            # Poradie - dolná hranica, v prípade deleného miesto(napr. 1.-3.) ide o vyššie miesto(3)
            'rank_end': 0,
            # Indikuje či sa zmenilo poradie od minulej priečky, slúži na delené miesta
            'rank_changed': True,
            # primary key riešiteľovej registrácie do semestra
            'semester_registration_pk': semester_registration.pk,
            'profile': semester_registration.profile,                # Profil riešiteľa
            'school': semester_registration.school,                  # Škola
            'grade': semester_registration.grade.tag,          # Značka stupňa
            'points': utils.solutions_to_list_of_points_pretty(profile_solutions),
            # Súčty bodov po sériách
            'subtotal': [sum_func(profile_solutions, semester_registration)],
            # Celkový súčet za danú entitu
            'total': sum_func(profile_solutions, semester_registration),
            # zipnutý zoznam riešení a pk príslušných problémov,
            # aby ich bolo možné prelinkovať z poradia do admina
            # a získať pk problému pri none riešení
            'solutions': zip(profile_solutions, problems_pk_list)
        }

    def results(self):
        sum_func = getattr(utils, self.sum_method or '',
                           utils.series_simple_sum)
        results = []

        solutions = Solution.objects.only('semester_registration', 'problem', 'score')\
            .filter(problem__series=self.pk)\
            .order_by('semester_registration', 'problem')\
            .select_related('semester_registration', 'problem')

        current_profile = None
        profile_solutions = [None] * self.num_problems

        for solution in solutions:
            if current_profile != solution.semester_registration:
                if current_profile:
                    # Bolo dokončené spracovanie jedného usera
                    # Zbali usera a a nahodi ho do vysledkov
                    results.append(self._create_profile_dict(
                        sum_func, current_profile, profile_solutions))
                # vytvori prazdny list s riešeniami
                current_profile = solution.semester_registration
                profile_solutions = [None] * self.num_problems

            # Spracuj riešenie
            profile_solutions[solution.problem.order - 1] = solution

        # Uloz posledneho usera
        if current_profile:
            results.append(self._create_profile_dict(
                sum_func, current_profile, profile_solutions))

        return results

    def results_with_ranking(self):
        results = self.results()
        results.sort(key=itemgetter('total'), reverse=True)
        results = utils.rank_results(results)
        return results


class Problem(models.Model):
    class Meta:
        verbose_name = 'úloha'
        verbose_name_plural = 'úlohy'

        ordering = ['series', 'order', ]

    text = models.TextField(verbose_name='znenie úlohy')
    order = models.PositiveSmallIntegerField(verbose_name='poradie v sérii')
    series = models.ForeignKey(
        Series, verbose_name='úloha zaradená do série', on_delete=models.CASCADE,)

    def __str__(self):
        return f'{self.series.semester.competition.name}-{self.series.semester.year}' \
            f'-{self.series.semester.season[0]}S-S{self.series.order} - {self.order}. úloha'

    def get_stats(self):
        stats = {}
        stats['histogram'] = []
        total_solutions = 0
        total_points = 0
        for score in range(10):
            count = self.solution_set.filter(score=score).count()
            total_solutions += count
            total_points += count*score
            stats['histogram'].append({'score': score, 'count': count})
        stats['num_solutions'] = total_solutions

        stats['mean'] = total_points / \
            total_solutions if total_solutions else '?'
        return stats


class Grade(models.Model):
    class Meta:
        verbose_name = 'ročník účastníka'
        verbose_name_plural = 'ročníky účastníka'
        ordering = ['years_until_graduation', ]

    name = models.CharField(verbose_name='názov ročníku', max_length=32)
    tag = models.CharField(verbose_name='skratka', max_length=2, unique=True)
    years_until_graduation = models.SmallIntegerField(
        verbose_name='počet rokov do maturity')
    is_active = models.BooleanField(
        verbose_name='aktuálne používaný ročník')

    objects = UnspecifiedValueManager(unspecified_value_pk=13)

    def get_year_of_graduation_by_date(self, date=None):
        return utils.get_school_year_end_by_date(date) + self.years_until_graduation

    @staticmethod
    def get_grade_by_year_of_graduation(year_of_graduation, date=None):
        years_until_graduation = year_of_graduation - \
            utils.get_school_year_end_by_date(date)

        try:
            grade = Grade.objects.get(
                years_until_graduation=years_until_graduation)
        except Grade.DoesNotExist:
            grade = Grade.objects.get_unspecified_value()

        return grade

    def __str__(self):
        return self.name


class EventRegistration(models.Model):
    class Meta:
        verbose_name = 'registrácia užívateľa na akciu'
        verbose_name_plural = 'registrácie užívateľov na akcie'
        constraints = [
            UniqueConstraint(fields=['profile', 'event'],
                             name='single_registration_in_event'),
        ]

    profile = models.ForeignKey(
        Profile, verbose_name='profil', on_delete=models.CASCADE)
    school = models.ForeignKey(
        School, verbose_name='škola', on_delete=models.SET_NULL, null=True)
    grade = models.ForeignKey(
        Grade, verbose_name='ročník', on_delete=models.CASCADE)
    event = models.ForeignKey(
        Semester, verbose_name='semester', on_delete=models.CASCADE)
    votes = models.SmallIntegerField(verbose_name='hlasy', default=0)

    @staticmethod
    def get_registration_by_profile_and_event(profile, event):
        try:
            registration = EventRegistration.objects.get(
                profile=profile, event=event)
        except EventRegistration.DoesNotExist:
            registration = None

        return registration

    def __str__(self):
        return f'{ self.profile.user.get_full_name() } @ { self.event }'


class Solution(models.Model):
    class Meta:
        verbose_name = 'riešenie'
        verbose_name_plural = 'riešenia'

    problem = models.ForeignKey(Problem, on_delete=models.CASCADE)
    semester_registration = models.ForeignKey(
        EventRegistration, on_delete=models.CASCADE)

    solution = models.FileField(
        verbose_name='účastnícke riešenie', blank=True, upload_to='solutions/')
    corrected_solution = models.FileField(
        verbose_name='opravené riešenie', blank=True, upload_to='solutions/corrected/')

    score = models.PositiveSmallIntegerField(
        verbose_name='body', null=True)

    uploaded_at = models.DateTimeField(
        verbose_name='dátum pridania', auto_now_add=True)

    # V prípade, že riešenie prišlo po termíne nastaví sa na príslušný tag
    late_tag = models.ForeignKey(
        LateTag, verbose_name='Stavy omeškania',
        on_delete=models.SET_NULL, null=True)

    is_online = models.BooleanField(
        verbose_name='internetové riešenie', default=False)

    def __str__(self):
        return f'Riešiteľ: { self.semester_registration } - úloha { self.problem }'


class Publication(models.Model):
    """
    Reprezentuje výsledky, brožúrku alebo akýkoľvek materiál
    zverejnený k nejakému Eventu. Časopisy vyčleňujeme
    do špeciálnej podtriedy SemesterPublication
    """

    class Meta:
        verbose_name = 'publikácia'
        verbose_name_plural = 'publikácie'
<<<<<<< HEAD
=======
        constraints = [
            UniqueConstraint(fields=['event', 'order'],
                             name='unique_order_in_event')
        ]
>>>>>>> 3716f177

    name = models.CharField(max_length=30, blank=True)
    event = models.ForeignKey(Event, null=True, on_delete=models.SET_NULL)

    def __str__(self):
        return self.name


class SemesterPublication(Publication):
    class Meta:
        verbose_name = 'časopis'
        verbose_name_plural = 'časopisy'

    order = models.PositiveSmallIntegerField()
    file = RestrictedFileField(
        upload_to='publications/semester_publication/%Y',
        content_types=['application/pdf'],
        verbose_name='súbor')
    thumbnail = models.ImageField(
        upload_to='publications/thumbnails/%Y',
        blank=True,
        verbose_name='náhľad')

    def generate_thumbnail(self, forced=False):
        if mime_type(self.file) != 'application/pdf':
            return

        if self.thumbnail and not forced:
            return

        with self.file.open(mode='rb') as file:
            pil_image = pdf2image.convert_from_bytes(
                file.read(), first_page=1, last_page=1)[0]

        png_image_bytes = BytesIO()
        pil_image.save(png_image_bytes, format='png')
        png_image_bytes.seek(0)

        thumbnail_filename = os.path.splitext(
            os.path.basename(self.file.name))[0] + '.png'

        if self.thumbnail:
            self.thumbnail.delete()

        self.thumbnail.save(
            thumbnail_filename, ContentFile(png_image_bytes.read()))

    def __str__(self):
        return self.name

    def generate_name(self, forced=False):
        if self.name and not forced:
            return

        self.name = f'{self.event.competition}-{self.event.year}-{self.order}'
        self.save()

    def validate_unique(self, *args, **kwargs):
        super(SemesterPublication, self).validate_unique(*args, **kwargs)
        e = self.event
        if Publication.objects.filter(event=e, semesterpublication__isnull=False) \
                .filter(~Q(semesterpublication=self.pk), semesterpublication__order=self.order) \
                .exists():
            raise ValidationError({
                'order': 'Časopis s týmto číslom už v danom semestri existuje',
            })


@receiver(post_save, sender=SemesterPublication)
def make_name_on_creation(sender, instance, created, **kwargs):
    # pylint: disable=unused-argument
    if created:
        instance.generate_name()


@receiver(post_save, sender=SemesterPublication)
def make_thumbnail_on_creation(sender, instance, created, **kwargs):
    # pylint: disable=unused-argument
    if created:
        instance.generate_thumbnail()


class UnspecifiedPublication(Publication):
    class Meta:
        verbose_name = 'iná publikácia'
        verbose_name_plural = 'iné publikácie'

    file = RestrictedFileField(
        upload_to='publications/%Y',
        content_types=['application/pdf', 'application/zip'],
        verbose_name='súbor')

    def generate_name(self, forced=False):
        if self.name and not forced:
            return

        self.name = f'{self.event.competition}-{self.event.year}'
        self.save()

    def __str__(self):
        return self.name


@receiver(post_save, sender=UnspecifiedPublication)
def make_name_on_creation(sender, instance, created, **kwargs):
    # pylint: disable=unused-argument
    if created:
        instance.generate_name()<|MERGE_RESOLUTION|>--- conflicted
+++ resolved
@@ -9,11 +9,8 @@
 from django.core.files.base import ContentFile
 from django.core.validators import ValidationError
 from django.db import models
-<<<<<<< HEAD
 from django.db.models import Q
-=======
 from django.db.models.constraints import UniqueConstraint
->>>>>>> 3716f177
 from django.db.models.signals import post_save
 from django.dispatch import receiver
 from django.shortcuts import get_object_or_404
@@ -340,11 +337,6 @@
 
     def get_schools(self, offline_users_only=False):
         if offline_users_only:
-<<<<<<< HEAD
-            return School.objects.filter(eventregistration__event=self.pk).filter(eventregistration__solution__is_online=False).distinct().order_by('city', 'street').all()
-        else:
-            return School.objects.filter(eventregistration__event=self.pk).distinct().order_by('city', 'street').all()
-=======
             return School.objects.filter(eventregistration__event=self.pk)\
                 .filter(eventregistration__solution__is_online=False)\
                 .distinct()\
@@ -353,7 +345,6 @@
             return School.objects.filter(eventregistration__event=self.pk)\
                 .distinct()\
                 .order_by('city', 'street')
->>>>>>> 3716f177
 
 
 class Series(models.Model):
@@ -402,13 +393,9 @@
             return None
         if not self.can_submit:
             return None
-<<<<<<< HEAD
-        return self.semester.late_tags.filter(upper_bound__gte=now()-self.deadline).order_by('upper_bound').all()[0]
-=======
         return self.semester.late_tags.filter(upper_bound__gte=now()-self.deadline)\
             .order_by('upper_bound')\
             .first()
->>>>>>> 3716f177
 
     @property
     def num_problems(self):
@@ -628,13 +615,6 @@
     class Meta:
         verbose_name = 'publikácia'
         verbose_name_plural = 'publikácie'
-<<<<<<< HEAD
-=======
-        constraints = [
-            UniqueConstraint(fields=['event', 'order'],
-                             name='unique_order_in_event')
-        ]
->>>>>>> 3716f177
 
     name = models.CharField(max_length=30, blank=True)
     event = models.ForeignKey(Event, null=True, on_delete=models.SET_NULL)
