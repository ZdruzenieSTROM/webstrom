import json
import os
from competition import serializers
from problem_database.models import Seminar
import zipfile
from io import BytesIO
from operator import itemgetter

from django.core.exceptions import ValidationError
from django.db.models import Q
from django.core.files.move import file_move_safe
from django.http import HttpResponse, response, JsonResponse
from django.utils import timezone
from django.shortcuts import render
from django.views.decorators.csrf import csrf_exempt

<<<<<<< HEAD
from rest_framework.parsers import JSONParser
from rest_framework.views import APIView
from rest_framework import exceptions, status, viewsets
from rest_framework.decorators import action, api_view
=======
from rest_framework import exceptions, status, viewsets, mixins
from rest_framework.decorators import action
>>>>>>> 5a156f63
from rest_framework.permissions import IsAdminUser, IsAuthenticated
from rest_framework.response import Response
from webstrom import settings

from base.utils import mime_type

from personal.models import School, Profile
from personal.serializers import SchoolSerializer, ProfileMailSerializer
from competition.models import (Competition, Event, EventRegistration, Grade,
                                LateTag, Problem,
                                Semester, Series, Solution, Vote, UnspecifiedPublication,
                                SemesterPublication, Comment)
from competition import utils
from competition.permissions import CompetitionRestrictedPermission
from competition.serializers import (CompetitionSerializer,
                                     EventRegistrationSerializer,
<<<<<<< HEAD
                                     EventSerializer, ProblemSerializer, SemesterSerializer,
=======
                                     GradeSerializer,
                                     LateTagSerializer,
                                     ProblemSerializer,
                                     EventSerializer,
                                     SemesterSerializer,
>>>>>>> 5a156f63
                                     SemesterWithProblemsSerializer,
                                     SeriesWithProblemsSerializer,
                                     SolutionSerializer,
                                     UnspecifiedPublicationSerializer,
                                     SemesterPublicationSerializer,
                                     CommentSerializer)

from competition.permissions import CommentPermission

# pylint: disable=unused-argument


def generate_result_row(
    semester_registration: EventRegistration,
    semester: Semester = None,
    only_series: Series = None
):
    """
    Vygeneruje riadok výsledku pre používateľa.
    Ak je uvedený only_semester vygenerujú sa výsledky iba sa daný semester
    """
    user_solutions = semester_registration.solution_set
    series_set = semester.series_set.order_by(
        'order') if semester is not None else [only_series]
    solutions = []
    subtotal = []
    for series in series_set:
        series_solutions = []
        solution_points = []
        for problem in series.problems.order_by('order'):
            sol = user_solutions.filter(problem=problem).first()

            solution_points.append(sol.score or 0 if sol is not None else 0)
            series_solutions.append(
                {
                    'points': str(sol.score or '?') if sol is not None else '-',
                    'solution_pk': sol.pk if sol is not None else None,
                    'problem_pk': problem.pk,
                    'votes': 0  # TODO: Implement votes sol.vote
                }
            )
        series_sum_func = getattr(utils, series.sum_method or '',
                                  utils.series_simple_sum)
        solutions.append(series_solutions)
        subtotal.append(
            series_sum_func(solution_points, semester_registration)
        )
    return {
        # Poradie - horná hranica, v prípade deleného miesto(napr. 1.-3.) ide o nižšie miesto(1)
        'rank_start': 0,
        # Poradie - dolná hranica, v prípade deleného miesto(napr. 1.-3.) ide o vyššie miesto(3)
        'rank_end': 0,
        # Indikuje či sa zmenilo poradie od minulej priečky, slúži na delené miesta
        'rank_changed': True,
        # primary key riešiteľovej registrácie do semestra
        'registration': EventRegistrationSerializer(semester_registration).data,
        # Súčty bodov po sériách
        'subtotal': subtotal,
        # Celkový súčet za danú entitu
        'total': sum(subtotal),
        # Zoznam riešení,
        'solutions': solutions
    }


class CompetitionViewSet(viewsets.ReadOnlyModelViewSet):
    queryset = Competition.objects.all()
    serializer_class = CompetitionSerializer
    permission_classes = (CompetitionRestrictedPermission,)


class CommentViewSet(mixins.RetrieveModelMixin, viewsets.GenericViewSet):
    queryset = Comment.objects.all()
    serializer_class = CommentSerializer
    permission_classes = (CommentPermission, )

    @action(methods=['post'], detail=True)
    def publish(self, request, pk=None):
        comment = self.get_object()
        comment.publish()
        comment.save()

        return Response("Komentár bol publikovaný.", status=status.HTTP_200_OK)

    @action(methods=['post'], detail=True)
    def hide(self, request, pk=None):
        comment = self.get_object()
        comment.hide()
        comment.save()

        return Response("Komentár bol skrytý.", status=status.HTTP_200_OK)

    @action(methods=['post'], detail=True)
    def edit(self, request, pk=None):
        comment = self.get_object()
        comment.change_text(request.data['text'])
        comment.save()

        return Response("Komentár bol upravený.", status=status.HTTP_200_OK)


class ProblemViewSet(viewsets.ModelViewSet):
    """
    Obsluhuje API endpoint pre Úlohy
    """
    queryset = Problem.objects.all()
    serializer_class = ProblemSerializer
    permission_classes = (CompetitionRestrictedPermission,)

    def perform_create(self, serializer):
        '''
        Vola sa pri vytvarani objektu,
        checkuju sa tu permissions, ci user vie vytvorit problem v danej sutazi
        '''
        series = serializer.validated_data['series']
        if series.can_user_modify(self.request.user):
            serializer.save()
        else:
            raise exceptions.PermissionDenied(
                'Nedostatočné práva na vytvorenie tohoto objektu')

    @action(methods=['get'], detail=True)
    def comments(self, request, pk=None):
        comments_objects = self.get_object().get_comments(request.user)
        comments_serialized = map(
            (lambda obj: CommentSerializer(obj).data), comments_objects)
        return Response(comments_serialized, status=status.HTTP_200_OK)

    @action(methods=['post'], detail=True, url_path=r'add-comment',
            permission_classes=[IsAuthenticated])
    def add_comment(self, request, pk=None):
        problem = self.get_object()

        problem.add_comment(
            request.data['text'], request.user, problem.can_user_modify(request.user))

        return Response("Komentár bol pridaný", status=status.HTTP_201_CREATED)

    @action(methods=['get'], detail=True, permission_classes=[IsAdminUser])
    def stats(self, request, pk=None):
        return Response(self.get_object().get_stats())

    @action(methods=['post'], detail=True, url_name='upload-solution')
    def upload_solution(self, request, pk=None):
        problem = self.get_object()

        if not request.user.is_authenticated:
            raise exceptions.PermissionDenied('Je potrebné sa prihlásiť')

        event_registration = EventRegistration.get_registration_by_profile_and_event(
            request.user.profile, problem.series.semester)

        if event_registration is None:
            raise exceptions.MethodNotAllowed(method='upload-solutuion')

        if 'file' not in request.data:
            raise exceptions.ParseError(detail='Request neobsahoval súbor')

        file = request.data['file']
        if mime_type(file) != 'application/pdf':
            raise exceptions.ParseError(
                detail='Riešenie nie je vo formáte pdf')
        late_tag = problem.series.get_actual_late_flag()
        solution = Solution.objects.create(
            problem=problem,
            semester_registration=event_registration,
            late_tag=late_tag,
            is_online=True
        )
        solution.solution.save(
            solution.get_solution_file_name(), file, save=True)

        return Response(status=status.HTTP_201_CREATED)

    @action(detail=True, url_path='my-solution')
    def my_solution(self, request, pk=None):
        problem = self.get_object()
        if not request.user.is_authenticated:
            raise exceptions.PermissionDenied('Je potrebné sa prihlásiť')
        event_registration = EventRegistration.get_registration_by_profile_and_event(
            request.user.profile, problem.series.semester)
        if event_registration is None:
            raise exceptions.MethodNotAllowed(method='my-solution')
        solution = Solution.objects.filter(
            problem=problem, semester_registration=event_registration).first()
        serializer = SolutionSerializer(solution)
        return Response(serializer.data, status=status.HTTP_200_OK)

    @action(methods=['get'], detail=True, permission_classes=[IsAdminUser],
            url_path='download-solutions')
    def download_solutions(self, request, pk=None):
        solutions = self.get_object().solution_set.all()
        # Open StringIO to grab in-memory ZIP contents
        stream = BytesIO()
        with zipfile.ZipFile(stream, 'w') as zipf:
            for solution in solutions:
                if solution.is_online and solution.solution.name is not None:
                    prefix = ''
                    if solution.late_tag is not None:
                        prefix = f'{solution.late_tag.slug}/'
                    _, fname = os.path.split(solution.solution.path)
                    zipf.write(solution.solution.path,
                               f'{prefix}{fname}')
        response = HttpResponse(stream.getvalue(),
                                content_type="application/x-zip-compressed")

        response['Content-Disposition'] = (
            'attachment; filename=export.zip'
        )

        return response

    @action(methods=['post'], detail=True, permission_classes=[IsAdminUser],
            url_path='upload-corrected')
    def upload_solutions_with_points(self, request, pk=None):
        if 'file' not in request.data:
            raise exceptions.ParseError(detail='No file attached')
        zfile = request.data['file']
        if not zipfile.is_zipfile(zfile):
            raise exceptions.ParseError(
                detail='Attached file is not a zip file')
        zfile = zipfile.ZipFile(zfile)
        if zfile.testzip():
            raise exceptions.ParseError(detail='Zip file is corrupted')
        pdf_files = [name for name in zfile.namelist()
                     if name.endswith('.pdf')]
        errors = []
        for filename in pdf_files:
            try:
                parts = filename.rstrip('.pdf').split('-')
                score = int(parts[0])
                problem_pk = int(parts[-2])
                registration_pk = int(parts[-1])
                event_reg = EventRegistration.objects.get(pk=registration_pk)
                solution = Solution.objects.get(semester_registration=event_reg,
                                                problem=problem_pk)
            except (IndexError, ValueError, AssertionError):
                errors.append({
                    'filename': filename,
                    'status': 'Cannot parse file'
                })
                continue
            except EventRegistration.DoesNotExist:
                errors.append({
                    'filename': filename,
                    'status': f'User registration with id {registration_pk} does not exist'
                })
                continue
            except Solution.DoesNotExist:
                errors.append({
                    'filename': filename,
                    'status': f'Solution with registration id {registration_pk}'
                              f'and problem id {problem_pk} does not exist'
                })
                continue

            extracted_path = zfile.extract(filename, path='/tmp')
            new_path = os.path.join(
                settings.MEDIA_ROOT, 'solutions', solution.get_corrected_solution_file_name())
            file_move_safe(extracted_path, new_path, allow_overwrite=True)

            solution.score = score
            solution.corrected_solution = solution.get_corrected_solution_file_name()
            solution.save()
            errors.append({
                'filename': filename,
                'status': f'OK - points: {score}'
            })
        return Response(json.dumps(errors))


class SeriesViewSet(viewsets.ModelViewSet):
    """
    Obsluhuje API endpoint pre Úlohy
    """
    queryset = Series.objects.all()
    serializer_class = SeriesWithProblemsSerializer
    permission_classes = (CompetitionRestrictedPermission,)
    http_method_names = ['get', 'head']

    @ action(methods=['get'], detail=True)
    def results(self, request, pk=None):
        series = self.get_object()
        if series.frozen_results is not None:
            return series.frozen_results
        results = []
        for registration in series.semester.eventregistration_set.all():
            results.append(
                generate_result_row(registration, only_series=series)
            )
        results.sort(key=itemgetter('total'), reverse=True)
        results = utils.rank_results(results)
        return Response(results, status=status.HTTP_200_OK)

    @ action(methods=['get'], detail=True)
    def stats(self, request, pk=None):
        problems = self.get_object().problems
        stats = []
        for problem in problems:
            stats.append(problem.get_stats())
        return Response(stats, status=status.HTTP_200_OK)

    @ action(methods=['get'], detail=False)
    def current(self, request):
        items = Series.objects.all()\
            .filter(complete=False)\
            .order_by('-deadline')\
            .first()
        serializer = SeriesWithProblemsSerializer(items, many=False)
        return Response(serializer.data, status=status.HTTP_200_OK)


class SolutionViewSet(viewsets.ModelViewSet):
    queryset = Solution.objects.all()
    serializer_class = SolutionSerializer

    def add_vote(self, request, positive, solution):
        if hasattr(solution, 'votes'):
            if solution.votes.is_positive == positive:
                return Response(status=status.HTTP_409_CONFLICT)

            solution.votes.delete()
        if 'comment' in request.data:
            Vote.objects.create(
                solution=solution, is_positive=positive, comment=request.data['comment'])
        else:
            Vote.objects.create(solution=solution, is_positive=positive)
        return Response(status=status.HTTP_201_CREATED)

    @action(methods=['post'], detail=True, url_path='add-positive-vote',
            permission_classes=[IsAdminUser])
    def add_positive_vote(self, request, pk=None):
        solution = self.get_object()
        return self.add_vote(request, True, solution)

    @action(methods=['post'], detail=True, url_path='add-negative-vote',
            permission_classes=[IsAdminUser])
    def add_negative_vote(self, request, pk=None):
        solution = self.get_object()
        return self.add_vote(request, False, solution)

    @action(methods=['post'], detail=True, url_path='remove-vote',
            permission_classes=[IsAdminUser])
    def remove_vote(self, request, pk=None):
        solution = self.get_object()
        Vote.objects.filter(solution=solution).delete()
        return Response(status=status.HTTP_200_OK)

    @action(methods=['get'], detail=True, url_path='download-solution')
    def download_solution(self, request, pk=None):
        solution = self.get_object()
        response = HttpResponse(
            solution.solution, content_type='application/pdf')
        response['Content-Disposition'] = f'attachment; filename="{solution.solution}"'
        return response

    @action(methods=['get'], detail=True, url_path='download-corrected')
    def download_corrected(self, request, pk=None):
        solution = self.get_object()
        response = HttpResponse(
            solution.solution, content_type='application/pdf')
        response['Content-Disposition'] = f'attachment; filename="{solution.corrected_solution}"'
        return response


class SemesterViewSet(viewsets.ModelViewSet):
    queryset = Semester.objects.all()
    serializer_class = SemesterWithProblemsSerializer
    permission_classes = (CompetitionRestrictedPermission,)
    http_method_names = ['get', 'post', 'head']

    def perform_create(self, serializer):
        '''
        Vola sa pri vytvarani objektu,
        checkuju sa tu permissions, ci user vie vytvorit semester v danej sutazi
        '''
        competition = serializer.validated_data['competition']
        if competition.can_user_modify(self.request.user):
            serializer.save()
        else:
            raise exceptions.PermissionDenied(
                'Nedostatočné práva na vytvorenie tohoto objektu')

    @staticmethod
    def semester_results(semester):
        if semester.frozen_results is not None:
            return semester.frozen_results
        results = []
        for registration in semester.eventregistration_set.all():
            results.append(generate_result_row(registration, semester))

        results.sort(key=itemgetter('total'), reverse=True)
        results = utils.rank_results(results)
        return results

    @action(methods=['get'], detail=True)
    def results(self, request, pk=None):
        semester = self.get_object()
        current_results = SemesterViewSet.semester_results(semester)
        return Response(current_results, status=status.HTTP_200_OK)

    @action(methods=['get'], detail=True, permission_classes=[IsAdminUser])
    def schools(self, request, pk=None):
        schools = School.objects.filter(eventregistration__event=pk)\
            .distinct()\
            .order_by('city', 'street')
        serializer = SchoolSerializer(schools, many=True)
        return Response(serializer.data)

    @action(methods=['get'], detail=True,
            url_path='offline-schools', permission_classes=[IsAdminUser])
    def offline_schools(self, request, pk=None):
        schools = School.objects.filter(eventregistration__event=pk)\
            .filter(eventregistration__solution__is_online=False)\
            .distinct()\
            .order_by('city', 'street')
        serializer = SchoolSerializer(schools, many=True)
        return Response(serializer.data)

    @action(methods=['get'], detail=True,
            url_path=r'invitations/(?P<num_participants>\d+)/(?P<num_substitutes>\d+)',
            permission_classes=[IsAdminUser])
    def invitations(self, request, pk=None, num_participants=32, num_substitutes=20):
        semester = self.get_object()
        num_participants = int(num_participants)
        num_substitutes = int(num_substitutes)
        participants = utils.generate_praticipant_invitations(
            SemesterViewSet.semester_results(semester),
            num_participants,
            num_substitutes
        )
        participants.sort(key=itemgetter('first_name'))
        participants.sort(key=itemgetter('last_name'))

        return Response(participants, status=status.HTTP_200_OK)

    @action(methods=['get'], detail=True,
            url_path=r'school-invitations/(?P<num_participants>\d+)/(?P<num_substitutes>\d+)',
            permission_classes=[IsAdminUser])
    def school_invitations(self, request, pk=None, num_participants=32, num_substitutes=20):
        num_participants = int(num_participants)
        num_substitutes = int(num_substitutes)
        semester = self.get_object()
        participants = utils.generate_praticipant_invitations(
            SemesterViewSet.semester_results(semester),
            num_participants,
            num_substitutes
        )
        participants.sort(key=itemgetter('first_name'))
        participants.sort(key=itemgetter('last_name'))
        participants.sort(key=lambda p: p['school']['code'])
        last_school = None
        schools = []
        for participant in participants:
            if last_school != participant['school']:
                last_school = participant['school']
                schools.append(
                    {'school_name': last_school, 'participants': []})
            schools[-1]['participants'].append(participant)

        return Response(schools, status=status.HTTP_200_OK)

    @action(methods=['get'], detail=False)
    def current(self, request):
        items = Semester.objects.all()\
            .filter(start__lt=timezone.now())\
            .filter(end__gt=timezone.now())\
            .order_by('-end')
        if items.count() > 0:
            serializer = SemesterWithProblemsSerializer(items[0], many=False)
            return Response(serializer.data)

        serializer = SemesterWithProblemsSerializer(items, many=True)
        return Response(serializer.data)

    @action(methods=['get'], detail=False, url_path='current-results')
    def current_results(self, request):
        items = Semester.objects.all()\
            .filter(start__lt=timezone.now())\
            .filter(end__gt=timezone.now())\
            .order_by('-end')
        if items.count() > 0:
            semester = items[0]
            current_results = SemesterViewSet.semester_results(semester)
            return Response(current_results, status=status.HTTP_201_CREATED)
        return Response([], status=status.HTTP_500_INTERNAL_SERVER_ERROR)

    @action(methods=['get'], detail=True)
    def participants(self, request, pk=None):
        semester = self.get_object()
        participants_id = []

        for series in semester.series_set.all():
            solutions = Solution.objects.only('semester_registration')\
                .filter(problem__series=series)\
                .order_by('semester_registration')

            for solution in solutions:
                participants_id.append(
                    solution.semester_registration.profile.pk)

        profiles = Profile.objects.only("user").filter(pk__in=participants_id)
        serializer = ProfileMailSerializer(profiles, many=True)
        return Response(serializer.data)

<<<<<<< HEAD
    def post(self, request, format=None):
=======
    def post(self, request, format_post):
>>>>>>> 5a156f63
        serializer = SemesterSerializer(data=request.data)
        if serializer.is_valid():
            serializer.save()
            return Response(serializer.data, status=status.HTTP_201_CREATED)
        return Response(serializer.errors, status=status.HTTP_400_BAD_REQUEST)
<<<<<<< HEAD
        
=======

>>>>>>> 5a156f63

class EventViewSet(viewsets.ModelViewSet):
    queryset = Event.objects.all()
    serializer_class = EventSerializer
    filterset_fields = ['school_year', 'competition', ]
    permission_classes = (CompetitionRestrictedPermission,)

    def perform_create(self, serializer):
        '''
        Vola sa pri vytvarani objektu,
        checkuju sa tu permissions, ci user vie vytvorit event v danej sutazi
        '''
        competition = serializer.validated_data['competition']
        if competition.can_user_modify(self.request.user):
            serializer.save()
        else:
            raise exceptions.PermissionDenied(
                'Nedostatočné práva na vytvorenie tohoto objektu')

    @action(methods=['post'], detail=True, permission_classes=[IsAuthenticated])
    def register(self, request, pk=None):
        event = self.get_object()
        profile = request.user.profile
        # TODO: Overiť či sa môže registrovať ... či nie je starý
        if EventRegistration.get_registration_by_profile_and_event(
                profile, event):
            return Response(status=status.HTTP_409_CONFLICT)
        EventRegistration.objects.create(
            event=event,
            school=profile.school,
            profile=profile,
            grade=Grade.get_grade_by_year_of_graduation(
                profile.year_of_graduation),
        )

        return Response(status=status.HTTP_201_CREATED)


class EventRegistrationViewSet(viewsets.ModelViewSet):
    queryset = EventRegistration.objects.all()
    serializer_class = EventRegistrationSerializer
    filterset_fields = ['event', 'profile', ]
    permission_classes = (CompetitionRestrictedPermission,)


class UnspecifiedPublicationViewSet(viewsets.ModelViewSet):
    queryset = UnspecifiedPublication.objects.all()
    serializer_class = UnspecifiedPublicationSerializer
    permission_classes = (CompetitionRestrictedPermission,)

    def perform_create(self, serializer):
        '''
        Vola sa pri vytvarani objektu,
        checkuju sa tu permissions, ci user vie vytvorit publication v danom evente
        '''
        event = serializer.validated_data['event']
        if event.can_user_modify(self.request.user):
            serializer.save()
        else:
            raise exceptions.PermissionDenied(
                'Nedostatočné práva na vytvorenie tohoto objektu')

    @action(methods=['get'], detail=True, url_path='download')
    def download_publication(self, request, pk=None):
        publication = self.get_object()
        response = HttpResponse(
            publication.file, content_type=mime_type(publication.file))
        response['Content-Disposition'] = f'attachment; filename="{publication.name}"'
        return response

    @action(methods=['post'], detail=False, url_path='upload', permission_classes=[IsAdminUser])
    def upload_publication(self, request):
        if 'file' not in request.data:
            raise exceptions.ParseError(detail='Request neobsahoval súbor')

        file = request.data['file']
        if mime_type(file) not in ['application/pdf', 'application/zip']:
            raise exceptions.ParseError(detail='Nesprávny formát')

        event = Event.objects.filter(pk=request.data['event']).first()
        publication = UnspecifiedPublication.objects.create(
            file=file,
            event=event
        )
        publication.generate_name()
        publication.file.save(publication.name, file)
        return Response(status=status.HTTP_201_CREATED)


class SemesterPublicationViewSet(viewsets.ModelViewSet):
    queryset = SemesterPublication.objects.all()
    serializer_class = SemesterPublicationSerializer
    permission_classes = (CompetitionRestrictedPermission,)

    @action(methods=['get'], detail=True, url_path='download')
    def download_publication(self, request, pk=None):
        publication = self.get_object()
        response = HttpResponse(
            publication.file, content_type=mime_type(publication.file))
        response['Content-Disposition'] = f'attachment; filename="{publication.name}"'
        return response

    @action(methods=['post'], detail=False, url_path='upload', permission_classes=[IsAdminUser])
    def upload_publication(self, request):
        if 'file' not in request.data:
            raise exceptions.ParseError(detail='Request neobsahoval súbor')

        file = request.data['file']
        if mime_type(file) != 'application/pdf':
            raise exceptions.ParseError(detail='Nesprávny formát')

        semester = Semester.objects.filter(pk=request.data['semester']).first()
        primary_key = request.data['semester']
        if SemesterPublication.objects.filter(semester=semester) \
            .filter(~Q(pk=primary_key), order=request.data['order']) \
                .exists():
            raise ValidationError({
                'order': 'Časopis s týmto číslom už v danom semestri existuje',
            })

        publication = SemesterPublication.objects.create(
            file=file,
            semester=semester,
            order=request.data['order'],
        )
        publication.generate_name()
        publication.file.save(
            publication.name, file)
        return Response(status=status.HTTP_201_CREATED)


class GradeViewSet(viewsets.ReadOnlyModelViewSet):
    queryset = Grade.objects.filter(is_active=True).all()
    serializer_class = GradeSerializer


class LateTagViewSet(viewsets.ReadOnlyModelViewSet):
    queryset = LateTag.objects.all()
    serializer_class = LateTagSerializer<|MERGE_RESOLUTION|>--- conflicted
+++ resolved
@@ -1,7 +1,5 @@
 import json
 import os
-from competition import serializers
-from problem_database.models import Seminar
 import zipfile
 from io import BytesIO
 from operator import itemgetter
@@ -9,20 +7,12 @@
 from django.core.exceptions import ValidationError
 from django.db.models import Q
 from django.core.files.move import file_move_safe
-from django.http import HttpResponse, response, JsonResponse
+from django.http import HttpResponse
 from django.utils import timezone
-from django.shortcuts import render
-from django.views.decorators.csrf import csrf_exempt
-
-<<<<<<< HEAD
-from rest_framework.parsers import JSONParser
-from rest_framework.views import APIView
-from rest_framework import exceptions, status, viewsets
-from rest_framework.decorators import action, api_view
-=======
+
 from rest_framework import exceptions, status, viewsets, mixins
 from rest_framework.decorators import action
->>>>>>> 5a156f63
+
 from rest_framework.permissions import IsAdminUser, IsAuthenticated
 from rest_framework.response import Response
 from webstrom import settings
@@ -39,15 +29,11 @@
 from competition.permissions import CompetitionRestrictedPermission
 from competition.serializers import (CompetitionSerializer,
                                      EventRegistrationSerializer,
-<<<<<<< HEAD
-                                     EventSerializer, ProblemSerializer, SemesterSerializer,
-=======
                                      GradeSerializer,
                                      LateTagSerializer,
                                      ProblemSerializer,
                                      EventSerializer,
                                      SemesterSerializer,
->>>>>>> 5a156f63
                                      SemesterWithProblemsSerializer,
                                      SeriesWithProblemsSerializer,
                                      SolutionSerializer,
@@ -553,21 +539,13 @@
         serializer = ProfileMailSerializer(profiles, many=True)
         return Response(serializer.data)
 
-<<<<<<< HEAD
-    def post(self, request, format=None):
-=======
     def post(self, request, format_post):
->>>>>>> 5a156f63
         serializer = SemesterSerializer(data=request.data)
         if serializer.is_valid():
             serializer.save()
             return Response(serializer.data, status=status.HTTP_201_CREATED)
         return Response(serializer.errors, status=status.HTTP_400_BAD_REQUEST)
-<<<<<<< HEAD
-        
-=======
-
->>>>>>> 5a156f63
+
 
 class EventViewSet(viewsets.ModelViewSet):
     queryset = Event.objects.all()
