import json
import os
import zipfile
from io import BytesIO
from operator import itemgetter

from django.core.exceptions import ValidationError
from django.db.models import Q
from django.core.files.move import file_move_safe
from django.http import HttpResponse
from django.utils import timezone

from rest_framework import exceptions, status, viewsets
from rest_framework.decorators import action
from rest_framework.permissions import IsAdminUser, IsAuthenticated
<<<<<<< HEAD
from rest_framework.response import Response
from webstrom import settings

from base.utils import mime_type

from personal.models import School, Profile
from personal.serializers import SchoolSerializer, ProfileMailSerializer
=======
from rest_framework import exceptions
from competition.serializers import EventSerializer, EventRegistrationSerializer, ProblemSerializer, SeriesSerializer, SeriesWithProblemsSerializer, SemesterSerializer, SemesterWithProblemsSerializer, SolutionSerializer
from profile.serializers import SchoolSerializer, ProfileMailSerializer
>>>>>>> 07cff3e0

from competition.models import (Competition, Event, EventRegistration, Grade, Problem,
                                Semester, Series, Solution, Vote, UnspecifiedPublication,
                                SemesterPublication)
from competition import utils
<<<<<<< HEAD
from competition.serializers import (CompetitionSerializer,
                                     EventRegistrationSerializer,
                                     EventSerializer, ProblemSerializer,
                                     SemesterWithProblemsSerializer,
                                     SeriesWithProblemsSerializer,
                                     SolutionSerializer,
                                     UnspecifiedPublicationSerializer,
                                     SemesterPublicationSerializer)
=======
from profile.models import School, Profile
>>>>>>> 07cff3e0

# pylint: disable=unused-argument


class CompetitionViewSet(viewsets.ReadOnlyModelViewSet):
    queryset = Competition.objects.all()
    serializer_class = CompetitionSerializer

# pylint: disable=unused-argument

# pylint: disable=unused-argument


class ProblemViewSet(viewsets.ModelViewSet):
    """
    Obsluhuje API endpoint pre Úlohy
    """
    queryset = Problem.objects.all()
    serializer_class = ProblemSerializer

    @action(methods=['get'], detail=True, permission_classes=[IsAdminUser])
    def stats(self, request, pk=None):
        return Response(self.get_object().get_stats())

    @action(methods=['post'], detail=True, url_name='upload-solution')
    def upload_solution(self, request, pk=None):
        problem = self.get_object()

        if not request.user.is_authenticated:
            raise exceptions.PermissionDenied('Je potrebné sa prihlásiť')

        event_registration = EventRegistration.get_registration_by_profile_and_event(
            request.user.profile, problem.series.semester)

        if event_registration is None:
            raise exceptions.MethodNotAllowed(method='upload-solutuion')

        if 'file' not in request.data:
            raise exceptions.ParseError(detail='Request neobsahoval súbor')

        file = request.data['file']
        if mime_type(file) != 'application/pdf':
            raise exceptions.ParseError(
                detail='Riešenie nie je vo formáte pdf')
        late_tag = problem.series.get_actual_late_flag()
        solution = Solution.objects.create(
            problem=problem,
            semester_registration=event_registration,
            late_tag=late_tag,
            is_online=True
        )
        solution.solution.save(
            solution.get_solution_file_name(), file, save=True)

        return Response(status=status.HTTP_201_CREATED)

    @action(detail=True, url_path='my-solution')
    def my_solution(self, request, pk=None):
        problem = self.get_object()
        if not request.user.is_authenticated:
            raise exceptions.PermissionDenied('Je potrebné sa prihlásiť')
        event_registration = EventRegistration.get_registration_by_profile_and_event(
            request.user.profile, problem.series.semester)
        if event_registration is None:
            raise exceptions.MethodNotAllowed(method='my-solution')
        solution = Solution.objects.filter(
            problem=problem, semester_registration=event_registration).first()
        serializer = SolutionSerializer(solution)
        return Response(serializer.data, status=status.HTTP_200_OK)

    @action(methods=['get'], detail=True, permission_classes=[IsAdminUser],
            url_path='download-solutions')
    def download_solutions(self, request, pk=None):
        solutions = self.get_object().solution_set.all()
        # Open StringIO to grab in-memory ZIP contents
        stream = BytesIO()
        with zipfile.ZipFile(stream, 'w') as zipf:
            for solution in solutions:
                if solution.is_online and solution.solution.name is not None:
                    prefix = ''
                    if solution.late_tag is not None:
                        prefix = f'{solution.late_tag.slug}/'
                    _, fname = os.path.split(solution.solution.path)
                    zipf.write(solution.solution.path,
                               f'{prefix}{fname}')
        response = HttpResponse(stream.getvalue(),
                                content_type="application/x-zip-compressed")

        response['Content-Disposition'] = (
            'attachment; filename=export.zip'
        )

        return response

    @action(methods=['post'], detail=True, permission_classes=[IsAdminUser],
            url_path='upload-corrected')
    def upload_solutions_with_points(self, request, pk=None):
        if 'file' not in request.data:
            raise exceptions.ParseError(detail='No file attached')
        zfile = request.data['file']
        if not zipfile.is_zipfile(zfile):
            raise exceptions.ParseError(
                detail='Attached file is not a zip file')
        zfile = zipfile.ZipFile(zfile)
        if zfile.testzip():
            raise exceptions.ParseError(detail='Zip file is corrupted')
        pdf_files = [name for name in zfile.namelist()
                     if name.endswith('.pdf')]
        errors = []
        for filename in pdf_files:
            try:
                parts = filename.rstrip('.pdf').split('-')
                score = int(parts[0])
                problem_pk = int(parts[-2])
                registration_pk = int(parts[-1])
                event_reg = EventRegistration.objects.get(pk=registration_pk)
                solution = Solution.objects.get(semester_registration=event_reg,
                                                problem=problem_pk)
            except (IndexError, ValueError, AssertionError):
                errors.append({
                    'filename': filename,
                    'status': 'Cannot parse file'
                })
                continue
            except EventRegistration.DoesNotExist:
                errors.append({
                    'filename': filename,
                    'status': f'User registration with id {registration_pk} does not exist'
                })
                continue
            except Solution.DoesNotExist:
                errors.append({
                    'filename': filename,
                    'status': f'Solution with registration id {registration_pk}'
                              f'and problem id {problem_pk} does not exist'
                })
                continue

            extracted_path = zfile.extract(filename, path='/tmp')
            new_path = os.path.join(
                settings.MEDIA_ROOT, 'solutions', solution.get_corrected_solution_file_name())
            file_move_safe(extracted_path, new_path, allow_overwrite=True)

            solution.score = score
            solution.corrected_solution = solution.get_corrected_solution_file_name()
            solution.save()
            errors.append({
                'filename': filename,
                'status': f'OK - points: {score}'
            })
        return Response(json.dumps(errors))


class SeriesViewSet(viewsets.ModelViewSet):
    """
    Obsluhuje API endpoint pre Úlohy
    """
    queryset = Series.objects.all()
    serializer_class = SeriesWithProblemsSerializer

    @staticmethod
    def _create_profile_dict(series, sum_func, semester_registration, profile_solutions):
        # list primary keys uloh v aktualnom semestri
        problems_pk_list = []
        for problem in series.problems.all():
            problems_pk_list.append(problem.pk)
        solutions = []
        for points, sol, problem in zip(
            utils.solutions_to_list_of_points_pretty(profile_solutions),
                profile_solutions, problems_pk_list):
            solutions.append({
                'points': points,
                'solution_pk': sol.pk if sol else None,
                'problem_pk': problem
            })
        profile = EventRegistrationSerializer(semester_registration)
        return {
            # Poradie - horná hranica, v prípade deleného miesto(napr. 1.-3.) ide o nižšie miesto(1)
            'rank_start': 0,
            # Poradie - dolná hranica, v prípade deleného miesto(napr. 1.-3.) ide o vyššie miesto(3)
            'rank_end': 0,
            # Indikuje či sa zmenilo poradie od minulej priečky, slúži na delené miesta
            'rank_changed': True,
            # primary key riešiteľovej registrácie do semestra
            'registration': profile.data,
            # Súčty bodov po sériách
            'subtotal': [sum_func(profile_solutions, semester_registration)],
            # Celkový súčet za danú entitu
            'total': sum_func(profile_solutions, semester_registration),
            # zipnutý zoznam riešení a pk príslušných problémov,
            # aby ich bolo možné prelinkovať z poradia do admina
            # a získať pk problému pri none riešení
            'solutions': [solutions]
        }

    @staticmethod
    def series_results(series):
        sum_func = getattr(utils, series.sum_method or '',
                           utils.series_simple_sum)
        results = []

        solutions = Solution.objects.only('semester_registration', 'problem', 'score')\
            .filter(problem__series=series)\
            .order_by('semester_registration', 'problem')\
            .select_related('semester_registration', 'problem')

        current_profile = None
        profile_solutions = [None] * series.num_problems

        for solution in solutions:
            if current_profile != solution.semester_registration:
                if current_profile:
                    # Bolo dokončené spracovanie jedného usera
                    # Zbali usera a a nahodi ho do vysledkov
                    results.append(SeriesViewSet._create_profile_dict(
                        series, sum_func, current_profile, profile_solutions))
                # vytvori prazdny list s riešeniami
                current_profile = solution.semester_registration
                profile_solutions = [None] * series.num_problems

            # Spracuj riešenie
            profile_solutions[solution.problem.order - 1] = solution

        # Uloz posledneho usera
        if current_profile:
            results.append(SeriesViewSet._create_profile_dict(
                series, sum_func, current_profile, profile_solutions))

        return results

    @ action(methods=['get'], detail=True)
    def results(self, request, pk=None):
        series = self.get_object()
        if series.frozen_results is not None:
            return series.frozen_results
        results = self.series_results(series)
        results.sort(key=itemgetter('total'), reverse=True)
        results = utils.rank_results(results)
        return Response(results, status=status.HTTP_200_OK)

    @ action(methods=['get'], detail=True)
    def stats(self, request, pk=None):
        problems = self.get_object().problems
        stats = []
        for problem in problems:
            stats.append(problem.get_stats())
        return Response(stats, status=status.HTTP_200_OK)

    @ action(methods=['get'], detail=False)
    def current(self, request):
        items = Series.objects.all()\
            .filter(complete=False)\
            .order_by('-deadline')\
            .first()
        serializer = SeriesWithProblemsSerializer(items, many=False)
        return Response(serializer.data, status=status.HTTP_200_OK)


class SolutionViewSet(viewsets.ModelViewSet):
    queryset = Solution.objects.all()
    serializer_class = SolutionSerializer

    def add_vote(self, request, positive, solution):
        if solution.votes.count() > 0:
            return Response(status=status.HTTP_409_CONFLICT)
        if 'comment' in request.data:
            Vote.objects.create(
                solution=solution, is_positive=positive, comment=request.data['comment'])
        else:
            Vote.objects.create(solution=solution, is_positive=positive)
        return Response(status=status.HTTP_201_CREATED)

<<<<<<< HEAD
    @action(methods=['post'], detail=True, url_name='add-positive-vote',
            permission_classes=[IsAdminUser])
=======
    @ action(methods=['post'], detail=True, url_path='add-positive-vote', permission_classes=[IsAdminUser])
>>>>>>> 07cff3e0
    def add_positive_vote(self, request, pk=None):
        solution = self.get_object()
        return self.add_vote(request, True, solution)

<<<<<<< HEAD
    @action(methods=['post'], detail=True, url_name='add-negative-vote',
            permission_classes=[IsAdminUser])
=======
    @ action(methods=['post'], detail=True, url_path='add-negative-vote', permission_classes=[IsAdminUser])
>>>>>>> 07cff3e0
    def add_negative_vote(self, request, pk=None):
        solution = self.get_object()
        return self.add_vote(request, False, solution)

<<<<<<< HEAD
    @action(methods=['post'], detail=True, url_name='remove-vote',
            permission_classes=[IsAdminUser])
=======
    @ action(methods=['post'], detail=True, url_path='remove-vote', permission_classes=[IsAdminUser])
>>>>>>> 07cff3e0
    def remove_vote(self, request, pk=None):
        solution = self.get_object()
        Vote.objects.filter(solution=solution).delete()
        return Response(status=status.HTTP_200_OK)

    @action(methods=['get'], detail=True, url_path='download-solution')
    def download_solution(self, request, pk=None):
        solution = self.get_object()
        response = HttpResponse(
            solution.solution, content_type='application/pdf')
        response['Content-Disposition'] = f'attachment; filename="{solution.solution}"'
        return response

    @action(methods=['get'], detail=True, url_path='download-corrected')
    def download_corrected(self, request, pk=None):
        solution = self.get_object()
        response = HttpResponse(
            solution.solution, content_type='application/pdf')
        response['Content-Disposition'] = f'attachment; filename="{solution.corrected_solution}"'
        return response


class SemesterViewSet(viewsets.ModelViewSet):
    queryset = Semester.objects.all()
    serializer_class = SemesterWithProblemsSerializer

    @staticmethod
    def semester_results(semester):
        if semester.frozen_results is not None:
            return semester.frozen_results
        current_results = None
        curent_number_of_problems = 0
        for series in semester.series_set.all():
            series_result = SeriesViewSet.series_results(series)
            count = series.num_problems
            current_results = utils.merge_results(
                current_results, series_result, curent_number_of_problems, count)
            curent_number_of_problems += count
        current_results.sort(key=itemgetter('total'), reverse=True)
        current_results = utils.rank_results(current_results)
        return current_results

    @action(methods=['get'], detail=True)
    def results(self, request, pk=None):
        semester = self.get_object()
        current_results = SemesterViewSet.semester_results(semester)
        return Response(current_results, status=status.HTTP_200_OK)

    @action(methods=['get'], detail=True)
    def schools(self, request, pk=None):
        schools = School.objects.filter(eventregistration__event=pk)\
            .distinct()\
            .order_by('city', 'street')
        serializer = SchoolSerializer(schools, many=True)
        return Response(serializer.data)

    @action(methods=['get'], detail=True, url_path='offline-schools')
    def offline_schools(self, request, pk=None):
        schools = School.objects.filter(eventregistration__event=pk)\
            .filter(eventregistration__solution__is_online=False)\
            .distinct()\
            .order_by('city', 'street')
        serializer = SchoolSerializer(schools, many=True)
        return Response(serializer.data)

    @action(methods=['get'], detail=True,
            url_path=r'invitations/(?P<num_participants>\d+)/(?P<num_substitutes>\d+)')
    def invitations(self, request, pk=None, num_participants=32, num_substitutes=20):
        semester = self.get_object()
        num_participants = int(num_participants)
        num_substitutes = int(num_substitutes)
        participants = utils.generate_praticipant_invitations(
            SemesterViewSet.semester_results(semester),
            num_participants,
            num_substitutes
        )
        participants.sort(key=itemgetter('first_name'))
        participants.sort(key=itemgetter('last_name'))

        return Response(participants, status=status.HTTP_200_OK)

    @action(methods=['get'], detail=True,
            url_path=r'school-invitations/(?P<num_participants>\d+)/(?P<num_substitutes>\d+)')
    def school_invitations(self, request, pk=None, num_participants=32, num_substitutes=20):
        num_participants = int(num_participants)
        num_substitutes = int(num_substitutes)
        semester = self.get_object()
        participants = utils.generate_praticipant_invitations(
            SemesterViewSet.semester_results(semester),
            num_participants,
            num_substitutes
        )
        participants.sort(key=itemgetter('first_name'))
        participants.sort(key=itemgetter('last_name'))
        participants.sort(key=lambda p: p['school']['code'])
        last_school = None
        schools = []
        for participant in participants:
            if last_school != participant['school']:
                last_school = participant['school']
                schools.append(
                    {'school_name': last_school, 'participants': []})
            schools[-1]['participants'].append(participant)

        return Response(schools, status=status.HTTP_200_OK)

    @action(methods=['get'], detail=False)
    def current(self, request):
        items = Semester.objects.all()\
            .filter(start__lt=timezone.now())\
            .filter(end__gt=timezone.now())\
            .order_by('-end')
        if items.count() > 0:
            serializer = SemesterWithProblemsSerializer(items[0], many=False)
            return Response(serializer.data)

        serializer = SemesterWithProblemsSerializer(items, many=True)
        return Response(serializer.data)

    @action(methods=['get'], detail=False, url_path='current-results')
    def current_results(self, request):
        items = Semester.objects.all()\
            .filter(start__lt=timezone.now())\
            .filter(end__gt=timezone.now())\
            .order_by('-end')
        if items.count() > 0:
            semester = items[0]
            current_results = SemesterViewSet.semester_results(semester)
            return Response(current_results, status=status.HTTP_201_CREATED)

<<<<<<< HEAD
    @action(methods=['get'], detail=True)
=======
    @ action(methods=['get'], detail=True)
>>>>>>> 07cff3e0
    def participants(self, request, pk=None):
        semester = self.get_object()
        participants_id = []

        for series in semester.series_set.all():
            solutions = Solution.objects.only('semester_registration')\
                .filter(problem__series=series)\
                .order_by('semester_registration')

            for solution in solutions:
                participants_id.append(
                    solution.semester_registration.profile.pk)

        profiles = Profile.objects.only("user").filter(pk__in=participants_id)
        serializer = ProfileMailSerializer(profiles, many=True)
        return Response(serializer.data)


class EventViewSet(viewsets.ModelViewSet):
    queryset = Event.objects.all()
    serializer_class = EventSerializer
    filterset_fields = ['school_year', 'competition', ]

    @action(methods=['post'], detail=True, permission_classes=[IsAuthenticated])
    def register(self, request, pk=None):
        event = self.get_object()
        profile = request.user.profile
        # TODO: Overiť či sa môže registrovať ... či nie je starý
        if EventRegistration.get_registration_by_profile_and_event(
                profile, event):
            return Response(status=status.HTTP_409_CONFLICT)
        EventRegistration.objects.create(
            event=event,
            school=profile.school,
            profile=profile,
            grade=Grade.get_grade_by_year_of_graduation(
                profile.year_of_graduation),
        )

        return Response(status=status.HTTP_201_CREATED)


class EventRegistrationViewSet(viewsets.ModelViewSet):
    queryset = EventRegistration.objects.all()
    serializer_class = EventRegistrationSerializer
    filterset_fields = ['event', 'profile', ]


class UnspecifiedPublicationViewSet(viewsets.ModelViewSet):
    queryset = UnspecifiedPublication.objects.all()
    serializer_class = UnspecifiedPublicationSerializer

    @action(methods=['get'], detail=True, url_path='download')
    def download_publication(self, request, pk=None):
        publication = self.get_object()
        response = HttpResponse(
            publication.file, content_type=mime_type(publication.file))
        response['Content-Disposition'] = f'attachment; filename="{publication.name}"'
        return response

    @action(methods=['post'], detail=False, url_path='upload', permission_classes=[IsAdminUser])
    def upload_publication(self, request):
        if 'file' not in request.data:
            raise exceptions.ParseError(detail='Request neobsahoval súbor')

        file = request.data['file']
        if mime_type(file) not in ['application/pdf', 'application/zip']:
            raise exceptions.ParseError(detail='Nesprávny formát')

        event = Event.objects.filter(pk=request.data['event']).first()
        publication = UnspecifiedPublication.objects.create(
            file=file,
            event=event
        )
        publication.generate_name()
        publication.file.save(publication.name, file)
        return Response(status=status.HTTP_201_CREATED)


class SemesterPublicationViewSet(viewsets.ModelViewSet):
    queryset = SemesterPublication.objects.all()
    serializer_class = SemesterPublicationSerializer

    @action(methods=['get'], detail=True, url_path='download')
    def download_publication(self, request, pk=None):
        publication = self.get_object()
        response = HttpResponse(
            publication.file, content_type=mime_type(publication.file))
        response['Content-Disposition'] = f'attachment; filename="{publication.name}"'
        return response

    @action(methods=['post'], detail=False, url_path='upload', permission_classes=[IsAdminUser])
    def upload_publication(self, request):
        if 'file' not in request.data:
            raise exceptions.ParseError(detail='Request neobsahoval súbor')

        file = request.data['file']
        if mime_type(file) != 'application/pdf':
            raise exceptions.ParseError(detail='Nesprávny formát')

        semester = Semester.objects.filter(pk=request.data['semester']).first()
        primary_key = request.data['semester']
        if SemesterPublication.objects.filter(semester=semester) \
            .filter(~Q(pk=primary_key), order=request.data['order']) \
                .exists():
            raise ValidationError({
                'order': 'Časopis s týmto číslom už v danom semestri existuje',
            })

        publication = SemesterPublication.objects.create(
            file=file,
            semester=semester,
            order=request.data['order'],
        )
        publication.generate_name()
        publication.file.save(
            publication.name, file)
        return Response(status=status.HTTP_201_CREATED)<|MERGE_RESOLUTION|>--- conflicted
+++ resolved
@@ -13,7 +13,6 @@
 from rest_framework import exceptions, status, viewsets
 from rest_framework.decorators import action
 from rest_framework.permissions import IsAdminUser, IsAuthenticated
-<<<<<<< HEAD
 from rest_framework.response import Response
 from webstrom import settings
 
@@ -21,17 +20,11 @@
 
 from personal.models import School, Profile
 from personal.serializers import SchoolSerializer, ProfileMailSerializer
-=======
-from rest_framework import exceptions
-from competition.serializers import EventSerializer, EventRegistrationSerializer, ProblemSerializer, SeriesSerializer, SeriesWithProblemsSerializer, SemesterSerializer, SemesterWithProblemsSerializer, SolutionSerializer
-from profile.serializers import SchoolSerializer, ProfileMailSerializer
->>>>>>> 07cff3e0
 
 from competition.models import (Competition, Event, EventRegistration, Grade, Problem,
                                 Semester, Series, Solution, Vote, UnspecifiedPublication,
                                 SemesterPublication)
 from competition import utils
-<<<<<<< HEAD
 from competition.serializers import (CompetitionSerializer,
                                      EventRegistrationSerializer,
                                      EventSerializer, ProblemSerializer,
@@ -40,9 +33,6 @@
                                      SolutionSerializer,
                                      UnspecifiedPublicationSerializer,
                                      SemesterPublicationSerializer)
-=======
-from profile.models import School, Profile
->>>>>>> 07cff3e0
 
 # pylint: disable=unused-argument
 
@@ -315,32 +305,20 @@
             Vote.objects.create(solution=solution, is_positive=positive)
         return Response(status=status.HTTP_201_CREATED)
 
-<<<<<<< HEAD
     @action(methods=['post'], detail=True, url_name='add-positive-vote',
             permission_classes=[IsAdminUser])
-=======
-    @ action(methods=['post'], detail=True, url_path='add-positive-vote', permission_classes=[IsAdminUser])
->>>>>>> 07cff3e0
     def add_positive_vote(self, request, pk=None):
         solution = self.get_object()
         return self.add_vote(request, True, solution)
 
-<<<<<<< HEAD
     @action(methods=['post'], detail=True, url_name='add-negative-vote',
             permission_classes=[IsAdminUser])
-=======
-    @ action(methods=['post'], detail=True, url_path='add-negative-vote', permission_classes=[IsAdminUser])
->>>>>>> 07cff3e0
     def add_negative_vote(self, request, pk=None):
         solution = self.get_object()
         return self.add_vote(request, False, solution)
 
-<<<<<<< HEAD
     @action(methods=['post'], detail=True, url_name='remove-vote',
             permission_classes=[IsAdminUser])
-=======
-    @ action(methods=['post'], detail=True, url_path='remove-vote', permission_classes=[IsAdminUser])
->>>>>>> 07cff3e0
     def remove_vote(self, request, pk=None):
         solution = self.get_object()
         Vote.objects.filter(solution=solution).delete()
@@ -471,11 +449,7 @@
             current_results = SemesterViewSet.semester_results(semester)
             return Response(current_results, status=status.HTTP_201_CREATED)
 
-<<<<<<< HEAD
     @action(methods=['get'], detail=True)
-=======
-    @ action(methods=['get'], detail=True)
->>>>>>> 07cff3e0
     def participants(self, request, pk=None):
         semester = self.get_object()
         participants_id = []
