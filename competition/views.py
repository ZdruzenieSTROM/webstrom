--- conflicted
+++ resolved
@@ -151,7 +151,6 @@
     template_name = 'competition/results_latex.html'
 
 
-<<<<<<< HEAD
 class SemesterRegistrationView(View):
     def get(self, request, pk, cont, **kwargs):
         try:
@@ -172,8 +171,8 @@
                 f'{Semester.objects.get(pk=pk)}: Registrácia do semestra prebehla úspešne')
         
         return redirect(cont)
-=======
+
+        
 class SemesterPublicationView(DetailView):
     model = Semester
-    template_name = 'competition/publication.html'
->>>>>>> 868a16b8
+    template_name = 'competition/publication.html'