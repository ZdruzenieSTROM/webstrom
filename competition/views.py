from django.views.generic import DetailView, ListView

from competition.models import Competition, Semester, Series
from competition.utils import generate_praticipant_invitations
from operator import itemgetter

class SeriesProblemsView(DetailView):
    template_name = 'competition/series.html'
    model = Series


class LatestSeriesProblemsView(SeriesProblemsView):
    def get_object(self, queryset=None):
        # TODO: treba dorobit metodu co vrati aktualnu seriu a to tu capnut
        return Competition.get_seminar_by_current_site().semester_set\
            .order_by('-end').first().series_set.first()


class ArchiveView(ListView):
    # TODO: toto prerobím keď pribudne model ročník
    template_name = 'competition/archive.html'
    model = Semester
    context_object_name = 'context'

    def get_queryset(self):
        site_competition = Competition.get_seminar_by_current_site()
        context = {}
        years = {}

        for sem in Semester.objects.filter(competition=site_competition).order_by('-year'):
            try:
                years[sem.year]
            except KeyError:
                years[sem.year] = []
            years[sem.year].append(sem)

        context["mostRecentYear"] = Semester.objects.filter(
            competition=site_competition).order_by('-year').first().year
        context["years"] = years
        return context


class SeriesResultsView(DetailView):
    model = Series
    template_name = 'competition/results.html'

    def get_context_data(self, **kwargs):
        context = super().get_context_data(**kwargs)

        context['results'] = self.object.results_with_ranking()
        context['results_type'] = 'series'        
        return context


class SemesterResultsView(DetailView):
    model = Semester
    template_name = 'competition/results.html'

    def get_context_data(self, **kwargs):
        context = super().get_context_data(**kwargs)
        context['results'] = self.object.results_with_ranking()
        context['results_type'] = 'semester'
        return context


class SeriesResultsLatexView(SeriesResultsView):
    template_name = 'competition/results_latex.html'

    def get_context_data(self, **kwargs):
        context = super().get_context_data(**kwargs)
        context['histograms'] = []
        for problem in self.object.problem_set.all():
            context['histograms'].append(problem.get_stats())
        context['schools'] = self.object.semester.get_schools()
        return context


class SemesterResultsLatexView(SemesterResultsView):
    template_name = 'competition/results_latex.html'

<<<<<<< HEAD
    def get_context_data(self, **kwargs):
        context = super().get_context_data(**kwargs)
        context['schools'] = self.object.get_schools()
        return context

class SemesterInvitationsLatexView(DetailView):
    model = Semester
    context_object_name = 'semester'
    template_name = 'competition/invitations_latex.html'

    def get_context_data(self, **kwargs):
        context = super().get_context_data(**kwargs)
        context['application_deadline'] = 'NIKDY'
        
        participants = generate_praticipant_invitations(
            self.object.results_with_ranking(),
            self.kwargs.get('num_participants',32),
            self.kwargs.get('num_substitutes',20),
            )
        participants.sort(key=itemgetter('first_name'))
        participants.sort(key=itemgetter('last_name'))
        context['participants'] = participants
       
        schools = {}
        for participant in participants:
            if participant['school'] in schools:
                schools[participant['school']].append(participant)
            else:
                schools[participant['school']] = [participant]
        context['schools'] = schools

        return context
=======

class SemesterPublicationView(DetailView):
    model = Semester
    template_name = 'competition/publication.html'
>>>>>>> 868a16b8
<|MERGE_RESOLUTION|>--- conflicted
+++ resolved
@@ -77,8 +77,6 @@
 
 class SemesterResultsLatexView(SemesterResultsView):
     template_name = 'competition/results_latex.html'
-
-<<<<<<< HEAD
     def get_context_data(self, **kwargs):
         context = super().get_context_data(**kwargs)
         context['schools'] = self.object.get_schools()
@@ -111,9 +109,7 @@
         context['schools'] = schools
 
         return context
-=======
 
 class SemesterPublicationView(DetailView):
     model = Semester
-    template_name = 'competition/publication.html'
->>>>>>> 868a16b8
+    template_name = 'competition/publication.html'