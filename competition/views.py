<<<<<<< HEAD
from django.views.generic import DetailView, ListView
from django.shortcuts import get_object_or_404, redirect, render
from django.http import HttpResponse
from competition.models import Competition, LateTag, Semester, Series, Problem
from competition.utils import generate_praticipant_invitations, get_school_year_by_date, SERIES_SUM_METHODS
from operator import itemgetter
import json
import datetime
=======
from operator import itemgetter

from django.contrib import messages
from django.shortcuts import redirect
from django.views.generic import DetailView, ListView, View

from competition.forms import SeriesSolutionForm
from competition.models import (Competition, EventRegistration, Grade, Problem,
                                Semester, Series, Solution)
from competition.utils import generate_praticipant_invitations
>>>>>>> 02302a3a


class SeriesProblemsView(DetailView):
    template_name = 'competition/series.html'
    model = Series

    def get_context_data(self, **kwargs):
        context = super().get_context_data(**kwargs)

        # TODO: táto logika sa opakuje na viacerých miestach
        if hasattr(self.request.user, 'profile'):
            context['profile'] = self.request.user.profile
            context['registration'] = EventRegistration.get_registration_by_profile_and_event(
                self.request.user.profile, self.object.semester)
        else:
            context['profile'] = context['registration'] = None

        context['form'] = form = SeriesSolutionForm(self.object)
        context['problems'] = zip(self.object.problem_set.all(), form)
        return context

    def post(self, request, **kwargs):
        # pylint: disable=unused-argument
        self.object = self.get_object()

        form = SeriesSolutionForm(
            self.object,
            data=request.POST,
            files=request.FILES)

        try:
            registration = EventRegistration.get_registration_by_profile_and_event(
                self.request.user.profile, self.object.semester)
            assert form.is_valid()
        except AttributeError:
            messages.error(
                request, 'Na odovzdávanie riešení je potrebné sa prihlásiť')
        except (EventRegistration.DoesNotExist, AssertionError):
            messages.error(request, 'Odovzdávanie riešení zlyhalo')
        else:
            for field in form.fields:
                if field not in request.FILES:
                    continue

                problem = Problem.objects.get(pk=int(field))

                solution, _ = Solution.objects.get_or_create(
                    semester_registration=registration,
                    problem=problem
                )

                solution.solution = request.FILES[field]
                solution.is_online = True
                solution.save()

                messages.success(
                    request, f'{problem.pk}: Riešenie bolo úspešne odovzdané')

        return self.get(request)


class LatestSeriesProblemsView(SeriesProblemsView):
    def get_object(self, queryset=None):
        # TODO: treba dorobit metodu co vrati aktualnu seriu a to tu capnut
        return Competition.get_seminar_by_current_site().semester_set\
            .order_by('-end').first().series_set.first()


class ArchiveView(ListView):
    # TODO: toto prerobím keď pribudne model ročník
    template_name = 'competition/archive.html'
    model = Semester
    context_object_name = 'context'

    def get_queryset(self):
        site_competition = Competition.get_seminar_by_current_site()
        context = {}
        years = {}

        for sem in Semester.objects.filter(competition=site_competition).order_by('-year'):
            if not sem.year in years:
                years[sem.year] = []
            years[sem.year].append(sem)

        context["mostRecentYear"] = Semester.objects.filter(
            competition=site_competition).order_by('-year').first().year
        context["years"] = years
        return context


class SeriesResultsView(DetailView):
    model = Series
    template_name = 'competition/results.html'

    def get_context_data(self, **kwargs):
        context = super().get_context_data(**kwargs)

        if "profile" in dir(self.request.user):
            context['profile'] = self.request.user.profile
            context['registration'] = EventRegistration.get_registration_by_profile_and_event(
                self.request.user.profile, self.object.semester)
        else:
            context['profile'] = context['registration'] = None

        context['results'] = self.object.results_with_ranking()
        context['results_type'] = 'series'
        return context


class SemesterResultsView(DetailView):
    model = Semester
    template_name = 'competition/results.html'

    def get_context_data(self, **kwargs):
        context = super().get_context_data(**kwargs)

        if "profile" in dir(self.request.user):
            context['profile'] = self.request.user.profile
            context['registration'] = EventRegistration.get_registration_by_profile_and_event(
                self.request.user.profile, self.object)
        else:
            context['profile'] = context['registration'] = None

        context['results'] = self.object.results_with_ranking()
        context['results_type'] = 'semester'

        return context


class SeriesResultsLatexView(SeriesResultsView):
    template_name = 'competition/results_latex.html'

    def get_context_data(self, **kwargs):
        context = super().get_context_data(**kwargs)
        context['histograms'] = []
        for problem in self.object.problem_set.all():
            context['histograms'].append(problem.get_stats())
        context['schools'] = self.object.semester.get_schools()
        context['schools_offline'] = self.object.semester.get_schools(
            offline_users_only=True)
        return context


class SemesterResultsLatexView(SemesterResultsView):
    template_name = 'competition/results_latex.html'

    def get_context_data(self, **kwargs):
        context = super().get_context_data(**kwargs)
        context['schools'] = self.object.get_schools()
        context['schools_offline'] = self.object.get_schools(
            offline_users_only=True)
        return context


class SemesterInvitationsLatexView(DetailView):
    model = Semester
    template_name = 'competition/invitations_latex.html'

    def get_context_data(self, **kwargs):
        context = super().get_context_data(**kwargs)

        participants = generate_praticipant_invitations(
            self.object.results_with_ranking(),
            self.kwargs.get('num_participants', 32),
            self.kwargs.get('num_substitutes', 20),
        )
        participants.sort(key=itemgetter('first_name'))
        participants.sort(key=itemgetter('last_name'))
        context['participants'] = participants

        schools = {}
        for participant in participants:
            if participant['school'] in schools:
                schools[participant['school']].append(participant)
            else:
                schools[participant['school']] = [participant]
        context['schools'] = schools

        return context


<<<<<<< HEAD
=======
class SemesterRegistrationView(View):
    def get(self, request, pk, cont, **kwargs):
        # pylint: disable=unused-argument
        try:
            profile = self.request.user.profile
            semester = Semester.objects.get(pk=pk)
            assert not EventRegistration.get_registration_by_profile_and_event(
                profile, semester)
            EventRegistration(
                profile=profile, school=profile.school,
                grade=Grade.get_grade_by_year_of_graduation(
                    profile.year_of_graduation),
                event=semester).save()
        except AssertionError:
            messages.info(
                request, 'Do semestra sa dá registrovať iba jedenkrát')
        except AttributeError:
            messages.error(request, 'Na registráciu je potrebné sa prihlásiť')
        else:
            messages.success(
                request,
                f'{Semester.objects.get(pk=pk)}: Registrácia do semestra prebehla úspešne')

        return redirect(cont)


>>>>>>> 02302a3a
class SemesterPublicationView(DetailView):
    model = Semester
    template_name = 'competition/publication.html'


def validate_load_semester_input(input):
    return True


def load_semester_data(request):
    if not request.user.is_staff:
        return HttpResponse('Toto nie je pre tvoje oči')

    if request.method == 'POST':
        semester_data = json.loads(request.body)

        # Checks
        if not validate_load_semester_input(semester_data):
            return HttpResponse('Nesprávny vstup')

        # Create semester
        sem_start = datetime.datetime.strptime(
            semester_data['semester_start'], '%Y-%m-%dT%H:%M:%S.%fZ')
        sem_end = datetime.datetime.strptime(
            semester_data['semester_end'], '%Y-%m-%dT%H:%M:%S.%fZ')
        mid_semester = sem_start + (sem_end - sem_start)/2
        season_code = Semester.SEASON_CHOICES[semester_data['season']]
        school_year = get_school_year_by_date(date=mid_semester)
        competition = Competition.objects.get(pk=semester_data['seminar'])
        new_semester = Semester.objects.create(
            competition=competition,
            year=semester_data['year'],
            school_year=school_year,
            start=semester_data['semester_start'],
            end=semester_data['semester_end'],
            season_code=semester_data['season']
        )

        # Add late tags
        for late_tag_id in semester_data['late_tags']:
            late_tag = LateTag.objects.get(pk=late_tag_id)
            new_semester.late_tags.add(late_tag)
        new_semester.save()

        # Create Series
        for s in semester_data['series']:
            new_series = Series.objects.create(
                semester=new_semester,
                order=s['order'],
                deadline=s['deadline'],
                complete=False,
                sum_method=s['sum_method']
            )

            # Create problems
            for problem in s['problems']:
                Problem.objects.create(
                    text=problem['text'],
                    order=problem['order'],
                    series=new_series
                )
        return HttpResponse('OK')
    else:
        # GET response - form
        context = {}

        # Semestre
        context['seminars'] = Competition.objects.filter(
            competition_type=0).all()
        context['late_tags'] = LateTag.objects.all()
        context['season_choices'] = Semester.SEASON_CHOICES
        context['sum_methods'] = SERIES_SUM_METHODS
        context['seminar_defaults'] = {}
        for seminar in context['seminars']:
            semester = Semester.objects.filter(
                competition=seminar).order_by('-end').first()
            if not semester:
                continue
            if semester.season_code == 0:
                year = semester.year
            else:
                year = semester.year + 1
            context['seminar_defaults'][seminar] = {
                'year': year,
                'late_tags': semester.late_tags.all(),
                'sum_method': semester.series_set.first().sum_method
            }
        # Vyber posledné nastavenia súťaží
        return render(request, template_name='competition/semester_load.html', context={'json_data': context})<|MERGE_RESOLUTION|>--- conflicted
+++ resolved
@@ -1,24 +1,16 @@
-<<<<<<< HEAD
-from django.views.generic import DetailView, ListView
+from django.contrib import messages
+from django.views.generic import DetailView, ListView, View
 from django.shortcuts import get_object_or_404, redirect, render
 from django.http import HttpResponse
-from competition.models import Competition, LateTag, Semester, Series, Problem
+from competition.forms import SeriesSolutionForm
+from competition.models import (Competition, EventRegistration, Grade, LateTag, Problem,
+                                Semester, Series, Solution)
+
 from competition.utils import generate_praticipant_invitations, get_school_year_by_date, SERIES_SUM_METHODS
 from operator import itemgetter
 import json
 import datetime
-=======
 from operator import itemgetter
-
-from django.contrib import messages
-from django.shortcuts import redirect
-from django.views.generic import DetailView, ListView, View
-
-from competition.forms import SeriesSolutionForm
-from competition.models import (Competition, EventRegistration, Grade, Problem,
-                                Semester, Series, Solution)
-from competition.utils import generate_praticipant_invitations
->>>>>>> 02302a3a
 
 
 class SeriesProblemsView(DetailView):
@@ -200,8 +192,6 @@
         return context
 
 
-<<<<<<< HEAD
-=======
 class SemesterRegistrationView(View):
     def get(self, request, pk, cont, **kwargs):
         # pylint: disable=unused-argument
@@ -228,7 +218,6 @@
         return redirect(cont)
 
 
->>>>>>> 02302a3a
 class SemesterPublicationView(DetailView):
     model = Semester
     template_name = 'competition/publication.html'
