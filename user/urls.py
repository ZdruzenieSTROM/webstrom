--- conflicted
+++ resolved
@@ -28,17 +28,12 @@
     path('login/', LoginView.as_view(template_name='user/login.html'), name='login'),
     path('logout/', LogoutView.as_view(), name='logout'),
 
-<<<<<<< HEAD
     path('profile/update/', profile_update, name='profile-update'),
     path('profile/<int:pk>/', UserProfileView.as_view(), name='profile-detail'),
 
-    path('verify/<str:uidb64>/<str:token>/',
-         verify, name='verify'),
-=======
     # Filtrovanie v registračnom formulári
     path('district/<int:pk>/', district_by_county, name='filter-district'),
     path('school/<int:pk>/', school_by_district, name='filter-school'),
->>>>>>> 8a1202cd
 
     # Obnovenie hesla
     path('password-reset/',
