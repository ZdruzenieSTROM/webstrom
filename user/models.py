--- conflicted
+++ resolved
@@ -39,7 +39,6 @@
         verbose_name = 'škola'
         verbose_name_plural = 'školy'
 
-<<<<<<< HEAD
     name = models.CharField(max_length=100)
     abbreviation = models.CharField(max_length=10)
     street = models.CharField(max_length=100)
@@ -48,17 +47,7 @@
     zip_code = models.CharField(max_length=6, null=True)
     email = models.CharField(max_length=50)
     district = models.ForeignKey(District, on_delete=models.SET_NULL)
-=======
-    nazov = models.CharField(max_length=100, verbose_name='názov')
-    skratka = models.CharField(max_length=10, verbose_name='skratka')
-    ulica = models.CharField(max_length=100, verbose_name='ulica')
-    obec = models.CharField(max_length=100, verbose_name='obec')
-    # TODO: dať do zoznamu škôl psč?
-    psc = models.CharField(max_length=5, null=True, verbose_name='PSČ')
-    # TODO: určite nám treba mail na školy v databáze?
-    email = models.CharField(max_length=50, verbose_name='e-mail')
-    okres = models.ForeignKey(Okres, on_delete=models.CASCADE)
->>>>>>> 158000d0
+
 
     def __str__(self):
         # TODO: Nejaky pekny vypis skoly
