--- conflicted
+++ resolved
@@ -1,14 +1,10 @@
-<<<<<<< HEAD
-code,name
-=======
-kod,nazov
-0,Zahraničie
->>>>>>> 27dff8c3
-1,Bratislavský kraj
-2,Trnavský kraj
-3,Trenčiansky kraj
-4,Nitriansky kraj
-5,Žilinský kraj
-6,Banskobystrický kraj
-7,Prešovský kraj
-8,Košický kraj
+code,name
+0,Zahraničie
+1,Bratislavský kraj
+2,Trnavský kraj
+3,Trenčiansky kraj
+4,Nitriansky kraj
+5,Žilinský kraj
+6,Banskobystrický kraj
+7,Prešovský kraj
+8,Košický kraj