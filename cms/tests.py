--- conflicted
+++ resolved
@@ -1,29 +1,11 @@
-<<<<<<< HEAD
-'''
-name of the test file must start with test
-more info  here https://docs.djangoproject.com/en/3.1/topics/testing/overview/
-you run them by running "./manage.py test"
-'''
-from django.test import TestCase
-from tests import test_utils
-from user.models import User
-from rest_framework.test import APIClient
-
-
-class TestPosts(TestCase):
-    '''test posts functionality, blabla'''
-    fixtures = test_utils.get_app_fixtures([
-        'users',
-=======
 from django.test import TestCase
 from rest_framework.test import APIClient
-from test_utils import get_app_fixtures
+from tests.test_utils import get_app_fixtures
 
 
 class TestPosts(TestCase):
     '''test posts functionality'''
     fixtures = get_app_fixtures([
->>>>>>> 9ca79321
         'base',
         'cms',
     ])
