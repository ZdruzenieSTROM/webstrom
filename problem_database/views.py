# Create your views here.
from rest_framework import status, viewsets
<<<<<<< HEAD
from rest_framework.decorators import action, api_view
from rest_framework.permissions import IsAdminUser, IsAuthenticated
=======
>>>>>>> 5a156f63
from rest_framework.response import Response
from rest_framework.filters import SearchFilter
from django_filters.rest_framework import DjangoFilterBackend
from problem_database import models
from problem_database import serializers

# Filterset umoznuju pouzit URL v tvare profile/districts/?county=1
# Search filter umoznuju pouzit URL v tvare profile/schools/?search=Alej


class SeminarViewSet(viewsets.ReadOnlyModelViewSet):
<<<<<<< HEAD
    queryset = Seminar.objects.all()
    serializer_class = SeminarSerializer
=======
    queryset = models.Seminar.objects.all()
    serializer_class = serializers.SeminarSerializer

    def create(self, request, *args, **kwargs):  # pylint: disable=unused-argument
        many = isinstance(request.data, list)
        serializer = serializers.SeminarSerializer(
            data=request.data, many=many)
        if serializer.is_valid():
            serializer.save()
            return Response(serializer.data, status=status.HTTP_201_CREATED)

        return Response(serializer.errors, status=status.HTTP_400_BAD_REQUEST)
>>>>>>> 5a156f63


class ActivityTypeViewSet(viewsets.ReadOnlyModelViewSet):
    queryset = models.ActivityType.objects.all()
    serializer_class = serializers.ActivityTypeSerializer
    filterset_fields = ['seminar', ]


class ActivityViewSet(viewsets.ReadOnlyModelViewSet):
    queryset = models.Activity.objects.all()
    serializer_class = serializers.ActivitySerializer
    filterset_fields = ['activity_type', ]


class DifficultyViewSet(viewsets.ReadOnlyModelViewSet):
    queryset = models.Difficulty.objects.all()
    serializer_class = serializers.DifficultySerializer


class ProblemTypeViewSet(viewsets.ReadOnlyModelViewSet):
    queryset = models.ProblemType.objects.all()
    serializer_class = serializers.ProblemTypeSerializer


<<<<<<< HEAD
class ProblemViewSet(viewsets.ModelViewSet):
    queryset = Problem.objects.all()
    serializer_class = ProblemSerializer
    filterset_fields = ['problem_type',]
=======
class ProblemViewSet(viewsets.ReadOnlyModelViewSet):
    queryset = models.Problem.objects.all()
    serializer_class = serializers.ProblemSerializer
    filterset_fields = ['problem_type', ]
>>>>>>> 5a156f63
    filter_backends = [DjangoFilterBackend, SearchFilter]
    search_fields = ['problem']

    def create(self, request, *args, **kwargs):  # pylint: disable=unused-argument
        many = isinstance(request.data, list)
        serializer = serializers.ProblemSerializer(
            data=request.data, many=many)
        if serializer.is_valid():
            serializer.save()
            return Response(serializer.data, status=status.HTTP_201_CREATED)

        return Response(serializer.errors, status=status.HTTP_400_BAD_REQUEST)


class MediaViewSet(viewsets.ReadOnlyModelViewSet):
    queryset = models.Media.objects.all()
    serializer_class = serializers.MediaSerializer
    filterset_fields = ['problem', ]


class ProblemActivityViewSet(viewsets.ReadOnlyModelViewSet):
    queryset = models.ProblemActivity.objects.all()
    serializer_class = serializers.ProblemActivitySerializer


class TagViewSet(viewsets.ReadOnlyModelViewSet):
    queryset = models.Tag.objects.all()
    serializer_class = serializers.TagSerializer


class ProblemTagViewSet(viewsets.ReadOnlyModelViewSet):
    queryset = models.ProblemTag.objects.all()
    serializer_class = serializers.ProblemTagSerializer
    filterset_fields = ['problem', 'tag']<|MERGE_RESOLUTION|>--- conflicted
+++ resolved
@@ -1,10 +1,7 @@
 # Create your views here.
 from rest_framework import status, viewsets
-<<<<<<< HEAD
 from rest_framework.decorators import action, api_view
 from rest_framework.permissions import IsAdminUser, IsAuthenticated
-=======
->>>>>>> 5a156f63
 from rest_framework.response import Response
 from rest_framework.filters import SearchFilter
 from django_filters.rest_framework import DjangoFilterBackend
@@ -16,10 +13,6 @@
 
 
 class SeminarViewSet(viewsets.ReadOnlyModelViewSet):
-<<<<<<< HEAD
-    queryset = Seminar.objects.all()
-    serializer_class = SeminarSerializer
-=======
     queryset = models.Seminar.objects.all()
     serializer_class = serializers.SeminarSerializer
 
@@ -32,7 +25,6 @@
             return Response(serializer.data, status=status.HTTP_201_CREATED)
 
         return Response(serializer.errors, status=status.HTTP_400_BAD_REQUEST)
->>>>>>> 5a156f63
 
 
 class ActivityTypeViewSet(viewsets.ReadOnlyModelViewSet):
@@ -57,17 +49,10 @@
     serializer_class = serializers.ProblemTypeSerializer
 
 
-<<<<<<< HEAD
-class ProblemViewSet(viewsets.ModelViewSet):
-    queryset = Problem.objects.all()
-    serializer_class = ProblemSerializer
-    filterset_fields = ['problem_type',]
-=======
 class ProblemViewSet(viewsets.ReadOnlyModelViewSet):
     queryset = models.Problem.objects.all()
     serializer_class = serializers.ProblemSerializer
     filterset_fields = ['problem_type', ]
->>>>>>> 5a156f63
     filter_backends = [DjangoFilterBackend, SearchFilter]
     search_fields = ['problem']
 
